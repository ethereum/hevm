--- conflicted
+++ resolved
@@ -31,13 +31,7 @@
     };
   };
 
-<<<<<<< HEAD
-  outputs = { self, nixpkgs, flake-utils, solidity, forge-std, ethereum-tests, foundry, cabal-head, ... }:
-    flake-utils.lib.eachDefaultSystem (system:
-      let
-        pkgs = (import nixpkgs { inherit system; config = { allowBroken = true; }; });
-=======
-  outputs = { self, nixpkgs, flake-utils, solidity, forge-std, ethereum-tests, foundry, cabal-head, bitwuzla-pkgs, solc-pkgs, ... }:
+  outputs = { self, nixpkgs, flake-utils, solidity, forge-std, ethereum-tests, foundry, cabal-head, solc-pkgs, ... }:
     flake-utils.lib.eachDefaultSystem (system:
       let
         pkgs = (import nixpkgs {
@@ -45,9 +39,7 @@
           overlays = [solc-pkgs.overlay];
           config = { allowBroken = true; };
         });
-        bitwuzla = (import bitwuzla-pkgs { inherit system; }).bitwuzla;
         solc = (solc-pkgs.mkDefault pkgs pkgs.solc_0_8_24);
->>>>>>> 789b6a95
         testDeps = with pkgs; [
           go-ethereum
           solc
