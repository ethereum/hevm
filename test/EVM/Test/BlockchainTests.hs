module EVM.Test.BlockchainTests where

import EVM (initialContract, makeVm)
import EVM.Concrete qualified as EVM
import EVM.Fetch qualified
import EVM.Format (hexText)
import EVM.Stepper qualified
import EVM.Transaction
import EVM.Types hiding (Block, Case, Env)
import EVM.Test.Tracing (interpretWithTrace, VMTrace, compareTraces, EVMToolTraceOutput(..))

import Optics.Core
import Control.Arrow ((***), (&&&))
import Control.Monad
import Control.Monad.ST (RealWorld, stToIO)
import Control.Monad.State.Strict
import Control.Monad.IO.Unlift
import EVM.Effects
import Data.Aeson ((.:), (.:?), FromJSON (..))
import Data.Aeson qualified as JSON
import Data.Aeson.Types qualified as JSON
import Data.Aeson.Text qualified as JSON
import Data.ByteString qualified as BS
import Data.ByteString.Lazy qualified as Lazy
import Data.ByteString.Lazy qualified as LazyByteString
import Data.List (isInfixOf)
import Data.Map (Map)
import Data.Map qualified as Map
import Data.Maybe (fromJust, fromMaybe, isNothing, isJust)
import Data.Text.Lazy.IO qualified as TL
import Data.Text.Lazy.Builder
import Data.Word (Word64)
import System.Environment (lookupEnv, getEnv)
import System.FilePath.Find qualified as Find
import System.FilePath.Posix (makeRelative, (</>))
import Witch (into, unsafeInto)
import Witherable (Filterable, catMaybes)

import Test.Tasty
import Test.Tasty.ExpectedFailure
import Test.Tasty.HUnit

data Which = Pre | Post

data Block = Block
  { coinbase    :: Addr
  , difficulty  :: W256
  , mixHash     :: W256
  , gasLimit    :: Word64
  , baseFee     :: W256
  , number      :: W256
  , timestamp   :: W256
  , txs         :: [Transaction]
  } deriving Show

data Case = Case
  { vmOpts      :: VMOpts
  , checkContracts  :: Map Addr Contract
  , testExpectation :: Map Addr Contract
  } deriving Show

data BlockchainCase = BlockchainCase
  { blocks  :: [Block]
  , pre     :: Map Addr Contract
  , post    :: Map Addr Contract
  , network :: String
  } deriving Show


testEnv :: Env
testEnv = Env { config = defaultConfig }

main :: IO ()
main = do
  tests <- runEnv testEnv prepareTests
  defaultMain tests

prepareTests :: App m => m TestTree
prepareTests = do
  repo <- liftIO $ getEnv "HEVM_ETHEREUM_TESTS_REPO"
  let testsDir = "BlockchainTests/GeneralStateTests"
  let dir = repo </> testsDir
  jsonFiles <- liftIO $ Find.find Find.always (Find.extension Find.==? ".json") dir
  liftIO $ putStrLn "Loading and parsing json files from ethereum-tests..."
  isCI <- liftIO $ isJust <$> lookupEnv "CI"
  let problematicTests = if isCI then commonProblematicTests <> ciProblematicTests else commonProblematicTests
  let ignoredFiles = if isCI then ciIgnoredFiles else []
  groups <- mapM (\f -> testGroup (makeRelative repo f) <$> (if any (`isInfixOf` f) ignoredFiles then pure [] else testsFromFile f problematicTests)) jsonFiles
  liftIO $ putStrLn "Loaded."
  pure $ testGroup "ethereum-tests" groups

testsFromFile
  :: forall m . App m
  => String -> Map String (TestTree -> TestTree) -> m [TestTree]
testsFromFile file problematicTests = do
  parsed <- parseBCSuite <$> (liftIO $ LazyByteString.readFile file)
  case parsed of
   Left "No cases to check." -> pure [] -- error "no-cases ok"
   Left _err -> pure [] -- error _err
   Right allTests -> mapM runTest (Map.toList allTests)
  where
    runTest :: (String , Case) -> m TestTree
    runTest (name, x) = do
      exec <- toIO $ runVMTest True (name, x)
      pure $ testCase' name exec
    testCase' :: String -> Assertion -> TestTree
    testCase' name assertion =
      case Map.lookup name problematicTests of
        Just f -> f (testCase name (liftIO assertion))
        Nothing -> testCase name (liftIO assertion)

-- CI has issues with some heaver tests, disable in bulk
ciIgnoredFiles :: [String]
ciIgnoredFiles = []

commonProblematicTests :: Map String (TestTree -> TestTree)
commonProblematicTests = Map.fromList
  [ ("loopMul_d0g0v0_Shanghai", ignoreTestBecause "hevm is too slow")
  , ("loopMul_d1g0v0_Shanghai", ignoreTestBecause "hevm is too slow")
  , ("loopMul_d2g0v0_Shanghai", ignoreTestBecause "hevm is too slow")
  , ("CALLBlake2f_MaxRounds_d0g0v0_Shanghai", ignoreTestBecause "very slow, bypasses timeout due time spent in FFI")
  ]

ciProblematicTests :: Map String (TestTree -> TestTree)
ciProblematicTests = Map.fromList
  [ ("Return50000_d0g1v0_Shanghai", ignoreTest)
  , ("Return50000_2_d0g1v0_Shanghai", ignoreTest)
  , ("randomStatetest177_d0g0v0_Shanghai", ignoreTest)
  , ("static_Call50000_d0g0v0_Shanghai", ignoreTest)
  , ("static_Call50000_d1g0v0_Shanghai", ignoreTest)
  , ("static_Call50000bytesContract50_1_d1g0v0_Shanghai", ignoreTest)
  , ("static_Call50000bytesContract50_2_d1g0v0_Shanghai", ignoreTest)
  , ("static_Return50000_2_d0g0v0_Shanghai", ignoreTest)
  , ("loopExp_d10g0v0_Shanghai", ignoreTest)
  , ("loopExp_d11g0v0_Shanghai", ignoreTest)
  , ("loopExp_d12g0v0_Shanghai", ignoreTest)
  , ("loopExp_d13g0v0_Shanghai", ignoreTest)
  , ("loopExp_d14g0v0_Shanghai", ignoreTest)
  , ("loopExp_d8g0v0_Shanghai", ignoreTest)
  , ("loopExp_d9g0v0_Shanghai", ignoreTest)
  ]

runVMTest
  :: App m
  => Bool -> (String, Case) -> m ()
runVMTest diffmode (_name, x) = do
  vm0 <- liftIO $ vmForCase x
  result <- EVM.Stepper.interpret (EVM.Fetch.zero 0 (Just 0)) vm0 EVM.Stepper.runFully
  writeTrace result
  maybeReason <- checkExpectation diffmode x result
  liftIO $ forM_ maybeReason assertFailure


-- | Run a vm test and output a geth style per opcode trace
traceVMTest
  :: App m
  => String -> String -> m [VMTrace]
traceVMTest file test = do
  repo <- liftIO $ getEnv "HEVM_ETHEREUM_TESTS_REPO"
  allTests <- parseBCSuite <$> (liftIO $ LazyByteString.readFile (repo </> file))
  let x = case filter (\(name, _) -> name == test) $ Map.toList (getRight allTests) of
        [(_, x')] -> x'
        _ -> internalError "test not found"
  vm0 <- liftIO $ vmForCase x
  (_, (_, ts)) <- runStateT (interpretWithTrace (EVM.Fetch.zero 0 (Just 0)) EVM.Stepper.runFully) (vm0, [])
  pure ts
    where
      getRight :: Either a b -> b
      getRight (Right a) = a
      getRight (Left _) = error "Not allowed"

-- | Read a geth trace from disk
readTrace :: FilePath -> IO (Either String EVMToolTraceOutput)
readTrace = JSON.eitherDecodeFileStrict

-- | given a path to a test file, a test case from within that file, and a trace from geth from running that test, compare the traces and show where we differ
-- This would need a few tweaks to geth to make this really usable (i.e. evm statetest show allow running a single test from within the test file).
traceVsGeth
  :: App m
  => String -> String -> FilePath -> m ()
traceVsGeth file test gethTrace = do
  hevm <- traceVMTest file test
  decodedContents <- liftIO (JSON.decodeFileStrict gethTrace :: IO (Maybe EVMToolTraceOutput))
  let EVMToolTraceOutput ts _ = fromJust decodedContents
  _ <- liftIO $ compareTraces hevm ts
  pure ()

splitEithers :: (Filterable f) => f (Either a b) -> (f a, f b)
splitEithers =
  (catMaybes *** catMaybes)
  . (fmap fst &&& fmap snd)
  . (fmap (preview _Left &&& preview _Right))

fromConcrete :: Expr Storage -> Map W256 W256
fromConcrete (ConcreteStore s) = s
fromConcrete s = internalError $ "unexpected abstract store: " <> show s

checkStateFail :: Bool -> Case -> VM Word64 RealWorld -> (Bool, Bool, Bool, Bool) -> IO String
checkStateFail diff x vm (okMoney, okNonce, okData, okCode) = do
  let
    printContracts :: Map Addr Contract -> IO ()
    printContracts cs = putStrLn $ Map.foldrWithKey (\k c acc ->
      acc ++ show k ++ " : "
                   ++ (show $ fromJust $ c.nonce) ++ " "
                   ++ (show $ fromJust $ maybeLitWord c.balance) ++ " "
                   ++ (show $ fromConcrete $ c.storage)
        ++ "\n") "" cs

    reason = map fst (filter (not . snd)
        [ ("bad-state",       okMoney || okNonce || okData  || okCode)
        , ("bad-balance", not okMoney || okNonce || okData  || okCode)
        , ("bad-nonce",   not okNonce || okMoney || okData  || okCode)
        , ("bad-storage", not okData  || okMoney || okNonce || okCode)
        , ("bad-code",    not okCode  || okMoney || okNonce || okData)
        ])
    check = x.checkContracts
    expected = x.testExpectation
    actual = fmap (clearZeroStorage . clearOrigStorage) $ forceConcreteAddrs vm.env.contracts

  when diff $ do
    putStr (unwords reason)
    putStrLn "\nPre balance/state: "
    printContracts check
    putStrLn "\nExpected balance/state: "
    printContracts expected
    putStrLn "\nActual balance/state: "
    printContracts actual
  pure (unwords reason)

<<<<<<< HEAD
checkExpectation :: Bool -> Case -> VM Word64 RealWorld -> IO (Maybe String)
=======
checkExpectation
  :: App m
  => Bool -> Case -> VM RealWorld -> m (Maybe String)
>>>>>>> ed79da0d
checkExpectation diff x vm = do
  let expectation = x.testExpectation
      (okState, b2, b3, b4, b5) = checkExpectedContracts vm expectation
  if okState then
    pure Nothing
  else liftIO $
    Just <$> checkStateFail diff x vm (b2, b3, b4, b5)

-- quotient account state by nullness
(~=) :: Map Addr Contract -> Map Addr Contract -> Bool
(~=) cs1 cs2 =
    let nullAccount = EVM.initialContract (RuntimeCode (ConcreteRuntimeCode ""))
        padNewAccounts cs ks = Map.union cs $ Map.fromList [(k, nullAccount) | k <- ks]
        padded_cs1 = padNewAccounts cs1 (Map.keys cs2)
        padded_cs2 = padNewAccounts cs2 (Map.keys cs1)
    in and $ zipWith (===) (Map.elems padded_cs1) (Map.elems padded_cs2)

(===) :: Contract -> Contract -> Bool
c1 === c2 =
  codeEqual && storageEqual && (c1 ^. #balance == c2 ^. #balance) && (c1 ^. #nonce ==  c2 ^. #nonce)
  where
    storageEqual = c1.storage == c2.storage
    codeEqual = case (c1 ^. #code, c2 ^. #code) of
      (RuntimeCode a', RuntimeCode b') -> a' == b'
      _ -> internalError "unexpected code"

checkExpectedContracts :: VM Word64 RealWorld -> Map Addr Contract -> (Bool, Bool, Bool, Bool, Bool)
checkExpectedContracts vm expected =
  let cs = fmap (clearZeroStorage . clearOrigStorage) $ forceConcreteAddrs vm.env.contracts
  in ( (expected ~= cs)
     , (clearBalance <$> expected) ~= (clearBalance <$> cs)
     , (clearNonce   <$> expected) ~= (clearNonce   <$> cs)
     , (clearStorage <$> expected) ~= (clearStorage <$> cs)
     , (clearCode    <$> expected) ~= (clearCode    <$> cs)
     )

clearOrigStorage :: Contract -> Contract
clearOrigStorage = set #origStorage (ConcreteStore mempty)

clearZeroStorage :: Contract -> Contract
clearZeroStorage c = case c.storage of
  ConcreteStore m -> let store = Map.filter (/= 0) m
                     in set #storage (ConcreteStore store) c
  _ -> internalError "Internal Error: unexpected abstract store"

clearStorage :: Contract -> Contract
clearStorage c = c { storage = clear c.storage }
  where
    clear :: Expr Storage -> Expr Storage
    clear (ConcreteStore _) = ConcreteStore mempty
    clear _ = internalError "Internal Error: unexpected abstract store"

clearBalance :: Contract -> Contract
clearBalance c = set #balance (Lit 0) c

clearNonce :: Contract -> Contract
clearNonce c = set #nonce (Just 0) c

clearCode :: Contract -> Contract
clearCode c = set #code (RuntimeCode (ConcreteRuntimeCode "")) c

instance FromJSON Contract where
  parseJSON (JSON.Object v) = do
    code <- (RuntimeCode . ConcreteRuntimeCode <$> (hexText <$> v .: "code"))
    storage <- v .: "storage"
    balance <- v .: "balance"
    nonce   <- v .: "nonce"
    pure $ EVM.initialContract code
             & #balance .~ (Lit balance)
             & #nonce   ?~ nonce
             & #storage .~ (ConcreteStore storage)
             & #origStorage .~ (ConcreteStore storage)

  parseJSON invalid =
    JSON.typeMismatch "Contract" invalid

instance FromJSON BlockchainCase where
  parseJSON (JSON.Object v) = BlockchainCase
    <$> v .: "blocks"
    <*> parseContracts Pre v
    <*> parseContracts Post v
    <*> v .: "network"
  parseJSON invalid =
    JSON.typeMismatch "GeneralState test case" invalid

instance FromJSON Block where
  parseJSON (JSON.Object v) = do
    v'         <- v .: "blockHeader"
    txs        <- v .: "transactions"
    coinbase   <- addrField v' "coinbase"
    difficulty <- wordField v' "difficulty"
    gasLimit   <- word64Field v' "gasLimit"
    number     <- wordField v' "number"
    baseFee    <- fmap read <$> v' .:? "baseFeePerGas"
    timestamp  <- wordField v' "timestamp"
    mixHash    <- wordField v' "mixHash"
    pure $ Block coinbase difficulty mixHash gasLimit (fromMaybe 0 baseFee) number timestamp txs
  parseJSON invalid =
    JSON.typeMismatch "Block" invalid

parseContracts :: Which -> JSON.Object -> JSON.Parser (Map Addr Contract)
parseContracts w v = v .: which >>= parseJSON
  where which = case w of
          Pre  -> "pre"
          Post -> "postState"

parseBCSuite :: Lazy.ByteString -> Either String (Map String Case)
parseBCSuite x = case (JSON.eitherDecode' x) :: Either String (Map String BlockchainCase) of
  Left e        -> Left e
  Right bcCases -> let allCases = fromBlockchainCase <$> bcCases
                       keepError (Left e) = errorFatal e
                       keepError _        = True
                       filteredCases = Map.filter keepError allCases
                       (erroredCases, parsedCases) = splitEithers filteredCases
    in if Map.size erroredCases > 0
    then Left ("errored case: " ++ (show erroredCases))
    else if Map.size parsedCases == 0
    then Left "No cases to check."
    else Right parsedCases


data BlockchainError
  = TooManyBlocks
  | TooManyTxs
  | NoTxs
  | SignatureUnverified
  | InvalidTx
  | OldNetwork
  | FailedCreate
  deriving Show

errorFatal :: BlockchainError -> Bool
errorFatal TooManyBlocks = True
errorFatal TooManyTxs = True
errorFatal SignatureUnverified = True
errorFatal InvalidTx = True
errorFatal _ = False

fromBlockchainCase :: BlockchainCase -> Either BlockchainError Case
fromBlockchainCase (BlockchainCase blocks preState postState network) =
  case (blocks, network) of
    ([block], "Shanghai") -> case block.txs of
      [tx] -> fromBlockchainCase' block tx preState postState
      []        -> Left NoTxs
      _         -> Left TooManyTxs
    ([_], _) -> Left OldNetwork
    (_, _)   -> Left TooManyBlocks

maxCodeSize :: W256
maxCodeSize = 24576

fromBlockchainCase' :: Block -> Transaction
                       -> Map Addr Contract -> Map Addr Contract
                       -> Either BlockchainError Case
fromBlockchainCase' block tx preState postState =
  let isCreate = isNothing tx.toAddr in
  case (sender tx, checkTx tx block preState) of
      (Nothing, _) -> Left SignatureUnverified
      (_, Nothing) -> Left (if isCreate then FailedCreate else InvalidTx)
      (Just origin, Just checkState) -> Right $ Case
        (VMOpts
         { contract       = EVM.initialContract theCode
         , otherContracts = []
         , calldata       = (cd, [])
         , value          = Lit tx.value
         , address        = toAddr
         , caller         = LitAddr origin
         , baseState      = EmptyBase
         , origin         = LitAddr origin
         , gas            = tx.gasLimit - txGasCost tx
         , baseFee        = block.baseFee
         , priorityFee    = priorityFee tx block.baseFee
         , gaslimit       = tx.gasLimit
         , number         = block.number
         , timestamp      = Lit block.timestamp
         , coinbase       = LitAddr block.coinbase
         , prevRandao     = block.mixHash
         , maxCodeSize    = maxCodeSize
         , blockGaslimit  = block.gasLimit
         , gasprice       = effectiveGasPrice
         , chainId        = 1
         , create         = isCreate
         , txAccessList   = Map.mapKeys LitAddr (txAccessMap tx)
         , allowFFI       = False
         })
        checkState
        postState
          where
            toAddr = maybe (EVM.createAddress origin (fromJust senderNonce)) LitAddr (tx.toAddr)
            senderNonce = view (accountAt (LitAddr origin) % #nonce) (Map.mapKeys LitAddr preState)
            toCode = Map.lookup toAddr (Map.mapKeys LitAddr preState)
            theCode = if isCreate
                      then InitCode tx.txdata mempty
                      else maybe (RuntimeCode (ConcreteRuntimeCode "")) (view #code) toCode
            effectiveGasPrice = effectiveprice tx block.baseFee
            cd = if isCreate
                 then mempty
                 else ConcreteBuf tx.txdata

effectiveprice :: Transaction -> W256 -> W256
effectiveprice tx baseFee = priorityFee tx baseFee + baseFee

priorityFee :: Transaction -> W256 -> W256
priorityFee tx baseFee = let
    (txPrioMax, txMaxFee) = case tx.txtype of
               EIP1559Transaction ->
                 let maxPrio = fromJust tx.maxPriorityFeeGas
                     maxFee = fromJust tx.maxFeePerGas
                 in (maxPrio, maxFee)
               _ ->
                 let gasPrice = fromJust tx.gasPrice
                 in (gasPrice, gasPrice)
  in min txPrioMax (txMaxFee - baseFee)

maxBaseFee :: Transaction -> W256
maxBaseFee tx =
  case tx.txtype of
     EIP1559Transaction -> fromJust tx.maxFeePerGas
     _ -> fromJust tx.gasPrice

validateTx :: Transaction -> Block -> Map Addr Contract -> Maybe ()
validateTx tx block cs = do
  origin        <- sender tx
  (Lit originBalance) <- (view #balance) <$> view (at origin) cs
  originNonce   <- (view #nonce)   <$> view (at origin) cs
  let gasDeposit = (effectiveprice tx block.baseFee) * (into tx.gasLimit)
  if gasDeposit + tx.value <= originBalance
    && (Just (unsafeInto tx.nonce) == originNonce) && block.baseFee <= maxBaseFee tx
  then Just ()
  else Nothing

checkTx :: Transaction -> Block -> Map Addr Contract -> Maybe (Map Addr Contract)
checkTx tx block prestate = do
  origin <- sender tx
  validateTx tx block prestate
  let isCreate    = isNothing tx.toAddr
      cs          = Map.mapKeys LitAddr prestate
      senderNonce = view (accountAt (LitAddr origin) % #nonce) cs
      toAddr      = maybe (EVM.createAddress origin (fromJust senderNonce)) LitAddr (tx.toAddr)
      prevCode    = view (accountAt toAddr % #code) cs
      prevNonce   = view (accountAt toAddr % #nonce) cs

      nonEmptyAccount = case prevCode of
                        RuntimeCode (ConcreteRuntimeCode b) -> not (BS.null b)
                        _ -> True
      badNonce = prevNonce /= Just 0
      initCodeSizeExceeded = BS.length tx.txdata > (unsafeInto maxCodeSize * 2)
  if isCreate && (badNonce || nonEmptyAccount || initCodeSizeExceeded)
  then mzero
  else
    pure prestate

vmForCase :: Case -> IO (VM Word64 RealWorld)
vmForCase x = do
  vm <- stToIO $ makeVm x.vmOpts
    <&> set (#env % #contracts) (Map.mapKeys LitAddr x.checkContracts)
  pure $ initTx vm

forceConcreteAddrs :: Map (Expr EAddr) Contract -> Map Addr Contract
forceConcreteAddrs cs = Map.mapKeys
      (fromMaybe (internalError "Internal Error: unexpected symbolic address") . maybeLitAddr)
      cs<|MERGE_RESOLUTION|>--- conflicted
+++ resolved
@@ -19,7 +19,6 @@
 import Data.Aeson ((.:), (.:?), FromJSON (..))
 import Data.Aeson qualified as JSON
 import Data.Aeson.Types qualified as JSON
-import Data.Aeson.Text qualified as JSON
 import Data.ByteString qualified as BS
 import Data.ByteString.Lazy qualified as Lazy
 import Data.ByteString.Lazy qualified as LazyByteString
@@ -27,8 +26,6 @@
 import Data.Map (Map)
 import Data.Map qualified as Map
 import Data.Maybe (fromJust, fromMaybe, isNothing, isJust)
-import Data.Text.Lazy.IO qualified as TL
-import Data.Text.Lazy.Builder
 import Data.Word (Word64)
 import System.Environment (lookupEnv, getEnv)
 import System.FilePath.Find qualified as Find
@@ -227,13 +224,9 @@
     printContracts actual
   pure (unwords reason)
 
-<<<<<<< HEAD
-checkExpectation :: Bool -> Case -> VM Word64 RealWorld -> IO (Maybe String)
-=======
 checkExpectation
   :: App m
-  => Bool -> Case -> VM RealWorld -> m (Maybe String)
->>>>>>> ed79da0d
+  => Bool -> Case -> VM Word64 RealWorld -> m (Maybe String)
 checkExpectation diff x vm = do
   let expectation = x.testExpectation
       (okState, b2, b3, b4, b5) = checkExpectedContracts vm expectation
