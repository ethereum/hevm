--- conflicted
+++ resolved
@@ -74,19 +74,11 @@
         postVm <- withSolvers Z3 1 Nothing $ \solvers ->
           Stepper.interpret (oracle solvers (Just (BlockNumber blockNum, testRpc))) vm Stepper.runFully
         let
-<<<<<<< HEAD
           wethStore = (fromJust $ Map.lookup (LitAddr 0xC02aaA39b223FE8D0A0e5C4F27eAD9083C756Cc2) postVm.env.contracts).storage
           wethStore' = case wethStore of
             ConcreteStore _ s -> s
-            _ -> error "Expecting concrete store"
+            _ -> internalError "Expecting concrete store"
           receiverBal = fromJust $ Map.lookup (keccak' (word256Bytes 0xdead <> word256Bytes 0x3)) wethStore'
-=======
-          postStore = case postVm.env.storage of
-            ConcreteStore s -> s
-            _ -> internalError "ConcreteStore expected"
-          wethStore = fromJust $ Map.lookup 0xC02aaA39b223FE8D0A0e5C4F27eAD9083C756Cc2 postStore
-          receiverBal = fromJust $ Map.lookup (keccak' (word256Bytes 0xdead <> word256Bytes 0x3)) wethStore
->>>>>>> 211fff90
           msg = case postVm.result of
             Just (VMSuccess m) -> m
             _ -> internalError "VMSuccess expected"
@@ -117,17 +109,10 @@
     callvalue' = Lit 0
   vmFromRpc blockNum calldata' callvalue' caller' weth9
 
-<<<<<<< HEAD
 vmFromRpc :: W256 -> (Expr Buf, [Prop]) -> Expr EWord -> Expr EAddr -> Addr -> IO VM
 vmFromRpc blockNum calldata callvalue caller address = do
   ctrct <- fetchContractFrom (BlockNumber blockNum) testRpc address >>= \case
-        Nothing -> error $ "contract not found: " <> show address
-=======
-vmFromRpc :: W256 -> (Expr Buf, [Prop]) -> Expr EWord -> Expr EWord -> Addr -> IO VM
-vmFromRpc blockNum calldata' callvalue' caller' address' = do
-  ctrct <- fetchContractFrom (BlockNumber blockNum) testRpc address' >>= \case
-        Nothing -> internalError $ "contract not found: " <> show address'
->>>>>>> 211fff90
+        Nothing -> internalError $ "contract not found: " <> show address
         Just contract' -> return contract'
 
   blk <- fetchBlockFrom (BlockNumber blockNum) testRpc >>= \case
