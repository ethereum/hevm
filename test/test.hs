--- conflicted
+++ resolved
@@ -54,11 +54,7 @@
 import Data.Binary.Put (runPut)
 import Data.Binary.Get (runGetOrFail)
 
-<<<<<<< HEAD
 import EVM hiding (Query, allowFFI, trace)
-=======
-import EVM
->>>>>>> d815214d
 import EVM.SymExec
 import EVM.Assembler
 import EVM.Op
@@ -72,12 +68,9 @@
 import EVM.Traversals
 import EVM.Concrete (createAddress)
 import EVM.SMT hiding (one)
-<<<<<<< HEAD
 import EVM.Concrete (createAddress)
 import qualified EVM.FeeSchedule as FeeSchedule
-=======
 import EVM.Solvers
->>>>>>> d815214d
 import qualified EVM.Expr as Expr
 import qualified Data.Text as T
 import qualified EVM.Stepper as Stepper
