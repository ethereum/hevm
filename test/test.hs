--- conflicted
+++ resolved
@@ -124,14 +124,9 @@
           }
         }
         |]
-<<<<<<< HEAD
        expr <- withSolvers Z3 1 Nothing $ \s -> do
          getExpr s c (Just (Sig "transfer(uint256,uint256,uint256)" [AbiUIntType 256, AbiUIntType 256, AbiUIntType 256])) [] defaultVeriOpts
-       assertEqual "Expression is not clean." (badStoresInExpr expr) False
-=======
-       expr <- withSolvers Z3 1 Nothing $ \s -> getExpr s c (Just (Sig "transfer(uint256,uint256,uint256)" [AbiUIntType 256, AbiUIntType 256, AbiUIntType 256])) [] defaultVeriOpts
-       assertEqualM "Expression is not clean." (badStoresInExpr expr) False
->>>>>>> ed79da0d
+       liftIO $ assertEqual "Expression is not clean." (badStoresInExpr expr) False
     -- This case is somewhat artificial. We can't simplify this using only
     -- static rewrite rules, because acct is totally abstract and acct + 1
     -- could overflow back to zero. we may be able to do better if we have some
@@ -880,16 +875,9 @@
               }
              }
             |]
-<<<<<<< HEAD
-        (e, _) <- withSolvers Z3 1 Nothing $ \s -> checkAssert s [0x32] c (Just (Sig "fun(uint8)" [AbiUIntType 8])) [] defaultVeriOpts
-        T.writeFile "out.expr" (formatExpr e)
-        -- assertBool "Access must be beyond element 2" $ (getVar ctr "arg1") > 1
-        putStrLn "expected counterexample found"
-=======
         (_, [Cex (_, _)]) <- withSolvers Z3 1 Nothing $ \s -> checkAssert s [0x32] c (Just (Sig "fun(uint8)" [AbiUIntType 8])) [] defaultVeriOpts
         -- assertBoolM "Access must be beyond element 2" $ (getVar ctr "arg1") > 1
         putStrLnM "expected counterexample found"
->>>>>>> ed79da0d
       ,
       -- Note: we catch the assertion here, even though we are only able to explore partially
       test "alloc-too-much" $ do
@@ -3293,11 +3281,7 @@
        s -> internalError $ show s
 
 -- | Takes a creation code and returns a vm with the result of executing the creation code
-<<<<<<< HEAD
-loadVM :: ByteString -> IO (Maybe (VM Word64 RealWorld))
-=======
-loadVM :: App m => ByteString -> m (Maybe (VM RealWorld))
->>>>>>> ed79da0d
+loadVM :: App m => ByteString -> m (Maybe (VM Word64 RealWorld))
 loadVM x = do
   vm <- liftIO $ stToIO $ vmForEthrunCreation x
   vm1 <- Stepper.interpret (Fetch.zero 0 Nothing) vm Stepper.runFully
@@ -3950,11 +3934,7 @@
 reachableUserAsserts :: App m => ByteString -> Maybe Sig -> m (Either [SMTCex] (Expr End))
 reachableUserAsserts = checkPost (Just $ checkAssertions [0x01])
 
-<<<<<<< HEAD
-checkPost :: Maybe (Postcondition SymGas RealWorld) -> ByteString -> Maybe Sig -> IO (Either [SMTCex] (Expr End))
-=======
-checkPost :: App m => Maybe (Postcondition RealWorld) -> ByteString -> Maybe Sig -> m (Either [SMTCex] (Expr End))
->>>>>>> ed79da0d
+checkPost :: App m => Maybe (Postcondition SymGas RealWorld) -> ByteString -> Maybe Sig -> m (Either [SMTCex] (Expr End))
 checkPost post c sig = do
   (e, res) <- withSolvers Z3 1 Nothing $ \s ->
     verifyContract s c sig [] defaultVeriOpts Nothing post
