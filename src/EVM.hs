--- conflicted
+++ resolved
@@ -1,4 +1,5 @@
 {-# LANGUAGE DataKinds #-}
+{-# LANGUAGE ScopedTypeVariables #-}
 {-# LANGUAGE ImplicitParams #-}
 
 module EVM where
@@ -1316,23 +1317,16 @@
 choose :: Choose gas s -> EVM gas s ()
 choose = assign #result . Just . HandleEffect . Choose
 
-<<<<<<< HEAD
 {-# INLINABLE branch #-}
-branch :: Gas gas => Expr EWord -> (Bool -> EVM gas s ()) -> EVM gas s ()
-=======
-branch :: forall s. Expr EWord -> (Bool -> EVM s ()) -> EVM s ()
->>>>>>> c5e40507
+branch :: forall s gas . Gas gas => Expr EWord -> (Bool -> EVM gas s ()) -> EVM gas s ()
 branch cond continue = do
   loc <- codeloc
   pathconds <- use #constraints
   query $ PleaseAskSMT cond pathconds (choosePath loc)
   where
     condSimp = Expr.simplify cond
-<<<<<<< HEAD
-    -- choosePath :: CodeLocation -> BranchCondition -> EVM gas s ()
-=======
-    choosePath :: CodeLocation -> BranchCondition -> EVM s ()
->>>>>>> c5e40507
+
+    choosePath :: CodeLocation -> BranchCondition -> EVM gas s ()
     choosePath loc (Case v) = do
       assign #result Nothing
       pushTo #constraints $ if v then Expr.evalProp (condSimp ./= Lit 0) else Expr.evalProp (condSimp .== Lit 0)
@@ -2395,14 +2389,9 @@
   vm <- get
   pure (f vm)
 
-<<<<<<< HEAD
 {-# INLINABLE checkJump #-}
 checkJump :: Gas gas => Int -> [Expr EWord] -> EVM gas s ()
-checkJump x xs = do
-=======
-checkJump :: Int -> [Expr EWord] -> EVM s ()
 checkJump x xs = noJumpIntoInitData x $ do
->>>>>>> c5e40507
   vm <- get
   case isValidJumpDest vm x of
     True -> do
@@ -2410,11 +2399,8 @@
       #state % #pc .= x
     False -> vmError BadJumpDestination
 
-<<<<<<< HEAD
-isValidJumpDest :: VM gas s -> Int -> Bool
-=======
 -- fails with partial if we're trying to jump into the symbolic region of an `InitCode`
-noJumpIntoInitData :: Int -> EVM s () -> EVM s ()
+noJumpIntoInitData :: Gas gas => Int -> EVM gas s () -> EVM gas s ()
 noJumpIntoInitData idx cont = do
   vm <- get
   case vm.state.code of
@@ -2429,8 +2415,7 @@
     -- we're not executing init code, so nothing to check here
     _ -> cont
 
-isValidJumpDest :: VM s -> Int -> Bool
->>>>>>> c5e40507
+isValidJumpDest :: VM gas s -> Int -> Bool
 isValidJumpDest vm x = let
     code = vm.state.code
     self = vm.state.codeContract
