--- conflicted
+++ resolved
@@ -1826,10 +1826,7 @@
                   ConcreteStore _ -> ConcreteStore mempty
                   AbstractStore a Nothing -> AbstractStore a Nothing
                   SStore _ _ p -> resetStorage p
-<<<<<<< HEAD
                   AbstractStore _ (Just _) -> internalError "unexpected logical store in EVM.hs"
-=======
->>>>>>> 7a828a50
                   GVar _  -> internalError "unexpected global variable"
 
             modifying (#env % #contracts % ix newAddr % #storage) resetStorage
