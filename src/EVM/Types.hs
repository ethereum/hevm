<<<<<<< HEAD
{-# Language CPP #-}
{-# Language NoFieldSelectors #-}
{-# Language UndecidableInstances #-}
{-# Language TemplateHaskell #-}
{-# Language TypeApplications #-}
{-# LANGUAGE GADTs #-}
=======
>>>>>>> 211fff90
{-# LANGUAGE DataKinds #-}
{-# LANGUAGE TemplateHaskell #-}
{-# LANGUAGE UndecidableInstances #-}

{-# OPTIONS_GHC -Wno-inline-rule-shadowing #-}

module EVM.Types where

import GHC.Stack (HasCallStack, prettyCallStack, callStack)
import Control.Arrow ((>>>))
import Control.Monad.State.Strict (State, mzero)
import Crypto.Hash (hash, Keccak_256, Digest)
import Data.Aeson
import Data.Aeson qualified as JSON
import Data.Aeson.Types qualified as JSON
import Data.Bifunctor (first)
import Data.Bits (Bits, FiniteBits, shiftR, shift, shiftL, (.&.), (.|.), toIntegralSized)
import Data.ByteArray qualified as BA
import Data.Char
import Data.List (foldl')
import Data.ByteString (ByteString)
import Data.ByteString qualified as BS
import Data.ByteString.Base16 qualified as BS16
import Data.ByteString.Builder (byteStringHex, toLazyByteString)
import Data.ByteString.Char8 qualified as Char8
import Data.ByteString.Lazy (toStrict)
import Data.Data
import Data.Int (Int64)
import Data.Word (Word8, Word32, Word64)
import Data.DoubleWord
import Data.DoubleWord.TH
import Data.Map (Map)
import Data.Map qualified as Map
import Data.Maybe (fromMaybe)
import Data.Set (Set)
import Data.Sequence qualified as Seq
import Data.Serialize qualified as Cereal
import Data.Text qualified as T
import Data.Text.Encoding qualified as T
import Data.Tree (Forest)
import Data.Tree.Zipper qualified as Zipper
import Data.Vector qualified as V
import Data.Vector.Storable qualified as SV
import Numeric (readHex, showHex)
import Options.Generic
import Optics.TH
import EVM.Hexdump (paddedShowHex)
import EVM.FeeSchedule (FeeSchedule (..))

import Text.Regex.TDFA qualified as Regex
import Text.Read qualified
import Witch


-- Template Haskell --------------------------------------------------------------------------


-- We need a 512-bit word for doing ADDMOD and MULMOD with full precision.
mkUnpackedDoubleWord "Word512" ''Word256 "Int512" ''Int256 ''Word256
  [''Typeable, ''Data, ''Generic]

instance From Addr Integer where from = fromIntegral
instance From Addr W256 where from = fromIntegral
instance From Int256 Integer where from = fromIntegral
instance From Nibble Int where from = fromIntegral
instance From W256 Integer where from = fromIntegral
instance From Word8 W256 where from = fromIntegral
instance From Word8 Word256 where from = fromIntegral
instance From Word32 W256 where from = fromIntegral
instance From Word32 Word256 where from = fromIntegral
instance From Word64 W256 where from = fromIntegral
instance From Word256 Integer where from = fromIntegral
instance From Word256 W256 where from = fromIntegral

instance TryFrom Int W256 where tryFrom = maybeTryFrom toIntegralSized
instance TryFrom Int Word256 where tryFrom = maybeTryFrom toIntegralSized
instance TryFrom Int256 W256 where tryFrom = maybeTryFrom toIntegralSized
instance TryFrom Integer W256 where tryFrom = maybeTryFrom toIntegralSized
-- TODO: hevm relies on this behavior
instance TryFrom W256 Addr where tryFrom = Right . fromIntegral
instance TryFrom W256 FunctionSelector where tryFrom = maybeTryFrom toIntegralSized
instance TryFrom W256 Int where tryFrom = maybeTryFrom toIntegralSized
instance TryFrom W256 Int64 where tryFrom = maybeTryFrom toIntegralSized
instance TryFrom W256 Int256 where tryFrom = maybeTryFrom toIntegralSized
instance TryFrom W256 Word8 where tryFrom = maybeTryFrom toIntegralSized
instance TryFrom W256 Word32 where tryFrom = maybeTryFrom toIntegralSized
-- TODO: hevm relies on this behavior
instance TryFrom W256 Word64 where tryFrom = Right . fromIntegral
instance TryFrom Word160 Word8 where tryFrom = maybeTryFrom toIntegralSized
instance TryFrom Word256 Int where tryFrom = maybeTryFrom toIntegralSized
instance TryFrom Word256 Int256 where tryFrom = maybeTryFrom toIntegralSized
instance TryFrom Word256 Word8 where tryFrom = maybeTryFrom toIntegralSized
instance TryFrom Word256 Word32 where tryFrom = maybeTryFrom toIntegralSized
instance TryFrom Word512 W256 where tryFrom = maybeTryFrom toIntegralSized

-- Symbolic IR -------------------------------------------------------------------------------------


-- phantom type tags for AST construction
data EType
  = Buf
  | Storage
  | WorldStore
  | Log
  | EWord
  | EAddr
  | EContract
  | Byte
  | End
  deriving (Typeable)


-- Variables refering to a global environment
data GVar (a :: EType) where
  BufVar :: Int -> GVar Buf
  StoreVar :: Int -> GVar Storage

deriving instance Show (GVar a)
deriving instance Eq (GVar a)
deriving instance Ord (GVar a)

{- |
  Expr implements an abstract respresentation of an EVM program

  This type can give insight into the provenance of a term which is useful,
  both for the aesthetic purpose of printing terms in a richer way, but also to
  allow optimizations on the AST instead of letting the SMT solver do all the
  heavy lifting.

  Memory, calldata, and returndata are all represented as a Buf. Semantically
  speaking a Buf is a byte array with of size 2^256.

  Bufs have two base constructors:
    - AbstractBuf:    all elements are fully abstract values
    - ConcreteBuf bs: all elements past (length bs) are zero

  Bufs can be read from with:
    - ReadByte idx buf: read the byte at idx from buf
    - ReadWord idx buf: read the byte at idx from buf

  Bufs can be written to with:
    - WriteByte idx val buf: write val to idx in buf
    - WriteWord idx val buf: write val to idx in buf
    - CopySlice srcOffset dstOffset size src dst:
        overwrite dstOffset -> dstOffset + size in dst with srcOffset -> srcOffset + size from src

  Note that the shared usage of `Buf` does allow for the construction of some
  badly typed Expr instances (e.g. an MSTORE on top of the contents of calldata
  instead of some previous instance of memory), we accept this for the
  sake of simplifying pattern matches against a Buf expression.

  Storage expressions are similar, but instead of writing regions of bytes, we
  write a word to a particular key in a given addresses storage. Note that as
  with a Buf, writes can be sequenced on top of concrete, empty and fully
  abstract starting states.

  One important principle is that of local context: e.g. each term representing
  a write to a Buf / Storage / Logs will always contain a copy of the state
  that is being added to, this ensures that all context relevant to a given
  operation is contained within the term that represents that operation.

  When dealing with Expr instances we assume that concrete expressions have
  been reduced to their smallest possible representation (i.e. a `Lit`,
  `ConcreteBuf`, or `ConcreteStore`). Failure to adhere to this invariant will
  result in your concrete term being treated as symbolic, and may produce
  unexpected errors. In the future we may wish to consider encoding the
  concreteness of a given term directly in the type of that term, since such
  type level shenanigans tends to complicate implementation, we skip this for
  now.
-}
data Expr (a :: EType) where

  -- identifiers

  -- | Literal words
  Lit            :: {-# UNPACK #-} !W256 -> Expr EWord
  -- | Variables
  Var            :: Text -> Expr EWord
  -- | variables introduced during the CSE pass
  GVar           :: GVar a -> Expr a

  -- bytes

  LitByte        :: {-# UNPACK #-} !Word8 -> Expr Byte
  IndexWord      :: Expr EWord -> Expr EWord -> Expr Byte
  EqByte         :: Expr Byte  -> Expr Byte  -> Expr EWord

  JoinBytes      :: Expr Byte -> Expr Byte -> Expr Byte -> Expr Byte
                 -> Expr Byte -> Expr Byte -> Expr Byte -> Expr Byte
                 -> Expr Byte -> Expr Byte -> Expr Byte -> Expr Byte
                 -> Expr Byte -> Expr Byte -> Expr Byte -> Expr Byte
                 -> Expr Byte -> Expr Byte -> Expr Byte -> Expr Byte
                 -> Expr Byte -> Expr Byte -> Expr Byte -> Expr Byte
                 -> Expr Byte -> Expr Byte -> Expr Byte -> Expr Byte
                 -> Expr Byte -> Expr Byte -> Expr Byte -> Expr Byte
                 -> Expr EWord

  -- control flow

  Partial        :: [Prop] -> Traces -> PartialExec -> Expr End
  Failure        :: [Prop] -> Traces -> EvmError -> Expr End
  Success        :: [Prop] -> Traces -> Expr Buf -> Map (Expr EAddr) (Expr EContract) -> Expr End
  ITE            :: Expr EWord -> Expr End -> Expr End -> Expr End

  -- integers

  Add            :: Expr EWord -> Expr EWord -> Expr EWord
  Sub            :: Expr EWord -> Expr EWord -> Expr EWord
  Mul            :: Expr EWord -> Expr EWord -> Expr EWord
  Div            :: Expr EWord -> Expr EWord -> Expr EWord
  SDiv           :: Expr EWord -> Expr EWord -> Expr EWord
  Mod            :: Expr EWord -> Expr EWord -> Expr EWord
  SMod           :: Expr EWord -> Expr EWord -> Expr EWord
  AddMod         :: Expr EWord -> Expr EWord -> Expr EWord -> Expr EWord
  MulMod         :: Expr EWord -> Expr EWord -> Expr EWord -> Expr EWord
  Exp            :: Expr EWord -> Expr EWord -> Expr EWord
  SEx            :: Expr EWord -> Expr EWord -> Expr EWord
  Min            :: Expr EWord -> Expr EWord -> Expr EWord
  Max            :: Expr EWord -> Expr EWord -> Expr EWord

  -- booleans

  LT             :: Expr EWord -> Expr EWord -> Expr EWord
  GT             :: Expr EWord -> Expr EWord -> Expr EWord
  LEq            :: Expr EWord -> Expr EWord -> Expr EWord
  GEq            :: Expr EWord -> Expr EWord -> Expr EWord
  SLT            :: Expr EWord -> Expr EWord -> Expr EWord
  SGT            :: Expr EWord -> Expr EWord -> Expr EWord
  Eq             :: Expr EWord -> Expr EWord -> Expr EWord
  IsZero         :: Expr EWord -> Expr EWord

  -- bits

  And            :: Expr EWord -> Expr EWord -> Expr EWord
  Or             :: Expr EWord -> Expr EWord -> Expr EWord
  Xor            :: Expr EWord -> Expr EWord -> Expr EWord
  Not            :: Expr EWord -> Expr EWord
  SHL            :: Expr EWord -> Expr EWord -> Expr EWord
  SHR            :: Expr EWord -> Expr EWord -> Expr EWord
  SAR            :: Expr EWord -> Expr EWord -> Expr EWord

  -- Hashes

  Keccak         :: Expr Buf -> Expr EWord
  SHA256         :: Expr Buf -> Expr EWord

  -- block context

  Origin         :: Expr EWord
  BlockHash      :: Expr EWord -> Expr EWord
  Coinbase       :: Expr EWord
  Timestamp      :: Expr EWord
  BlockNumber    :: Expr EWord
  PrevRandao     :: Expr EWord
  GasLimit       :: Expr EWord
  ChainId        :: Expr EWord
  BaseFee        :: Expr EWord

  -- tx context

  TxValue        :: Expr EWord

  -- frame context

  Balance        :: Expr EAddr -> Expr EWord

  Gas            :: Int                -- frame idx
                 -> Int                -- PC
                 -> Expr EWord

  -- code

  CodeSize       :: Expr EAddr         -- address
                 -> Expr EWord         -- size

  CodeHash    :: Expr EAddr         -- address
                 -> Expr EWord         -- size

  -- logs

  LogEntry       :: Expr EWord         -- address
                 -> Expr Buf           -- data
                 -> [Expr EWord]       -- topics
                 -> Expr Log

  -- Contract Creation

  Create         :: Expr EWord         -- value
                 -> Expr EWord         -- offset
                 -> Expr EWord         -- size
                 -> Expr Buf           -- memory
                 -> [Expr Log]          -- logs
                 -> Expr Storage       -- storage
                 -> Expr EWord         -- address

  Create2        :: Expr EWord         -- value
                 -> Expr EWord         -- offset
                 -> Expr EWord         -- size
                 -> Expr EWord         -- salt
                 -> Expr Buf           -- memory
                 -> [Expr Log]          -- logs
                 -> Expr Storage       -- storage
                 -> Expr EWord         -- address

  -- Calls

  Call           :: Expr EWord         -- gas
                 -> Maybe (Expr EWord) -- target
                 -> Expr EWord         -- value
                 -> Expr EWord         -- args offset
                 -> Expr EWord         -- args size
                 -> Expr EWord         -- ret offset
                 -> Expr EWord         -- ret size
                 -> [Expr Log]          -- logs
                 -> Expr Storage       -- storage
                 -> Expr EWord         -- success

  CallCode       :: Expr EWord         -- gas
                 -> Expr EWord         -- address
                 -> Expr EWord         -- value
                 -> Expr EWord         -- args offset
                 -> Expr EWord         -- args size
                 -> Expr EWord         -- ret offset
                 -> Expr EWord         -- ret size
                 -> [Expr Log]         -- logs
                 -> Expr Storage       -- storage
                 -> Expr EWord         -- success

  DelegeateCall  :: Expr EWord         -- gas
                 -> Expr EWord         -- address
                 -> Expr EWord         -- value
                 -> Expr EWord         -- args offset
                 -> Expr EWord         -- args size
                 -> Expr EWord         -- ret offset
                 -> Expr EWord         -- ret size
                 -> [Expr Log]         -- logs
                 -> Expr Storage       -- storage
                 -> Expr EWord         -- success

  -- Contract

  -- A restricted view of a contract that does not include extraneous metadata
  -- from the full constructor defined in the VM state
  C ::
    { code    :: ContractCode
    , storage :: Expr Storage
    , balance :: Expr EWord
    , nonce   :: Maybe W64
    } -> Expr EContract

  -- addresses

  -- Symbolic addresses are identified with an int. It is important that
  -- semantic equality is the same as syntactic equality here. Additionally all
  -- SAddr's in a given expression should be constrained to differ from any LitAddr's
  SymAddr        :: Int -> Expr EAddr
  LitAddr        :: Addr -> Expr EAddr
  WAddr          :: Expr EAddr -> Expr EWord

  -- storage

  ConcreteStore  :: (Map W256 W256) -> Expr Storage
  AbstractStore  :: Expr EAddr -> Expr Storage

  SLoad          :: Expr EWord         -- index
                 -> Expr Storage       -- storage
                 -> Expr EWord         -- result

  SStore         :: Expr EWord         -- index
                 -> Expr EWord         -- value
                 -> Expr Storage       -- old storage
                 -> Expr Storage       -- new storae

  -- buffers

  ConcreteBuf    :: ByteString -> Expr Buf
  AbstractBuf    :: Text -> Expr Buf

  ReadWord       :: Expr EWord         -- index
                 -> Expr Buf           -- src
                 -> Expr EWord

  ReadByte       :: Expr EWord         -- index
                 -> Expr Buf           -- src
                 -> Expr Byte

  WriteWord      :: Expr EWord         -- dst offset
                 -> Expr EWord         -- value
                 -> Expr Buf           -- prev
                 -> Expr Buf

  WriteByte      :: Expr EWord         -- dst offset
                 -> Expr Byte          -- value
                 -> Expr Buf           -- prev
                 -> Expr Buf

  CopySlice      :: Expr EWord         -- src offset
                 -> Expr EWord         -- dst offset
                 -> Expr EWord         -- size
                 -> Expr Buf           -- src
                 -> Expr Buf           -- dst
                 -> Expr Buf

  BufLength      :: Expr Buf -> Expr EWord

deriving instance Show (Expr a)
deriving instance Eq (Expr a)
deriving instance Ord (Expr a)


-- Existential Wrapper -----------------------------------------------------------------------------


data SomeExpr = forall a . Typeable a => SomeExpr (Expr a)

deriving instance Show SomeExpr

instance Eq SomeExpr where
  SomeExpr (a :: Expr b) == SomeExpr (c :: Expr d) =
    case eqT @b @d of
      Just Refl -> a == c
      Nothing -> False

instance Ord SomeExpr where
  compare (SomeExpr (a :: Expr b)) (SomeExpr (c :: Expr d)) =
    case eqT @b @d of
      Just Refl -> compare a c
      Nothing -> compare (toNum a) (toNum c)

toNum :: (Typeable a) => Expr a -> Int
toNum (_ :: Expr a) =
  case eqT @a @Buf of
    Just Refl -> 1
    Nothing -> case eqT @a @Storage of
      Just Refl -> 2
      Nothing -> case eqT @a @Log of
        Just Refl -> 3
        Nothing -> case eqT @a @EWord of
          Just Refl -> 4
          Nothing -> case eqT @a @Byte of
            Just Refl -> 5
            Nothing -> 6


-- Propostions -------------------------------------------------------------------------------------


-- The language of assertable expressions.
-- This is useful when generating SMT queries based on Expr instances, since
-- the translation of Eq and other boolean operators from Expr to SMT is an
-- (ite (eq a b) 1 0). We can use the boolean operators here to remove some
-- unescessary `ite` statements from our SMT encoding.
data Prop where
  PEq :: forall a . Typeable a => Expr a -> Expr a -> Prop
  PLT :: Expr EWord -> Expr EWord -> Prop
  PGT :: Expr EWord -> Expr EWord -> Prop
  PGEq :: Expr EWord -> Expr EWord -> Prop
  PLEq :: Expr EWord -> Expr EWord -> Prop
  PNeg :: Prop -> Prop
  PAnd :: Prop -> Prop -> Prop
  POr :: Prop -> Prop -> Prop
  PImpl :: Prop -> Prop -> Prop
  PBool :: Bool -> Prop
deriving instance (Show Prop)

infixr 3 .&&
(.&&) :: Prop -> Prop -> Prop
x .&& y = PAnd x y

infixr 2 .||
(.||) :: Prop -> Prop -> Prop
x .|| y = POr x y

infix 4 .<, .<=, .>, .>=
(.<) :: Expr EWord -> Expr EWord -> Prop
x .< y = PLT x y
(.<=) :: Expr EWord -> Expr EWord -> Prop
x .<= y = PLEq x y
(.>) :: Expr EWord -> Expr EWord -> Prop
x .> y = PGT x y
(.>=) :: Expr EWord -> Expr EWord -> Prop
x .>= y = PGEq x y

infix 4 .==, ./=
(.==) :: (Typeable a) => Expr a -> Expr a -> Prop
x .== y = PEq x y
(./=) :: (Typeable a) => Expr a -> Expr a -> Prop
x ./= y = PNeg (PEq x y)

pand :: [Prop] -> Prop
pand = foldl' PAnd (PBool True)

por :: [Prop] -> Prop
por = foldl' POr (PBool False)

instance Eq Prop where
  PBool a == PBool b = a == b
  PEq (a :: Expr x) (b :: Expr x) == PEq (c :: Expr y) (d :: Expr y)
    = case eqT @x @y of
       Just Refl -> a == c && b == d
       Nothing -> False
  PLT a b == PLT c d = a == c && b == d
  PGT a b == PGT c d = a == c && b == d
  PGEq a b == PGEq c d = a == c && b == d
  PLEq a b == PLEq c d = a == c && b == d
  PNeg a == PNeg b = a == b
  PAnd a b == PAnd c d = a == c && b == d
  POr a b == POr c d = a == c && b == d
  PImpl a b == PImpl c d = a == c && b == d
  _ == _ = False

instance Ord Prop where
  PBool a <= PBool b = a <= b
  PEq (a :: Expr x) (b :: Expr x) <= PEq (c :: Expr y) (d :: Expr y)
    = case eqT @x @y of
       Just Refl -> a <= c && b <= d
       Nothing -> False
  PLT a b <= PLT c d = a <= c && b <= d
  PGT a b <= PGT c d = a <= c && b <= d
  PGEq a b <= PGEq c d = a <= c && b <= d
  PLEq a b <= PLEq c d = a <= c && b <= d
  PNeg a <= PNeg b = a <= b
  PAnd a b <= PAnd c d = a <= c && b <= d
  POr a b <= POr c d = a <= c && b <= d
  PImpl a b <= PImpl c d = a <= c && b <= d
  _ <= _ = False


-- Errors ------------------------------------------------------------------------------------------


-- | Core EVM Error Types
data EvmError
  = BalanceTooLow (Expr EWord) (Expr EWord)
  | UnrecognizedOpcode Word8
  | SelfDestruction
  | StackUnderrun
  | BadJumpDestination
  | Revert (Expr Buf)
  | OutOfGas Word64 Word64
  | StackLimitExceeded
  | IllegalOverflow
  | StateChangeWhileStatic
  | InvalidMemoryAccess
  | CallDepthLimitReached
  | MaxCodeSizeExceeded W256 W256
  | MaxInitCodeSizeExceeded W256 W256
  | InvalidFormat
  | PrecompileFailure
  | ReturnDataOutOfBounds
  | NonceOverflow
  | BadCheatCode FunctionSelector
  deriving (Show, Eq, Ord)

-- | Sometimes we can only partially execute a given program
data PartialExec
  = UnexpectedSymbolicArg  { pc :: Int, msg  :: String, args  :: [SomeExpr] }
  | MaxIterationsReached  { pc :: Int, addr :: Expr EAddr }
  deriving (Show, Eq, Ord)

-- | Effect types used by the vm implementation for side effects & control flow
data Effect
  = Query Query
  | Choose Choose
deriving instance Show Effect

-- | Queries halt execution until resolved through RPC calls or SMT queries
data Query where
  PleaseFetchContract :: Addr -> (Contract -> EVM ()) -> Query
  PleaseFetchSlot     :: Addr -> W256 -> (W256 -> EVM ()) -> Query
  PleaseAskSMT        :: Expr EWord -> [Prop] -> (BranchCondition -> EVM ()) -> Query
  PleaseDoFFI         :: [String] -> (ByteString -> EVM ()) -> Query

-- | Execution could proceed down one of two branches
data Choose where
  PleaseChoosePath    :: Expr EWord -> (Bool -> EVM ()) -> Choose

-- | The possible return values of a SMT query
data BranchCondition = Case Bool | Unknown
  deriving Show

instance Show Query where
  showsPrec _ = \case
    PleaseFetchContract addr _ ->
      (("<EVM.Query: fetch contract " ++ show addr ++ ">") ++)
    PleaseFetchSlot addr slot _ ->
      (("<EVM.Query: fetch slot "
        ++ show slot ++ " for "
        ++ show addr ++ ">") ++)
    PleaseAskSMT condition constraints _ ->
      (("<EVM.Query: ask SMT about "
        ++ show condition ++ " in context "
        ++ show constraints ++ ">") ++)
    PleaseDoFFI cmd _ ->
      (("<EVM.Query: do ffi: " ++ (show cmd)) ++)

instance Show Choose where
  showsPrec _ = \case
    PleaseChoosePath _ _ ->
      (("<EVM.Choice: waiting for user to select path (0,1)") ++)

-- | The possible result states of a VM
data VMResult
  = VMFailure EvmError     -- ^ An operation failed
  | VMSuccess (Expr Buf)   -- ^ Reached STOP, RETURN, or end-of-code
  | HandleEffect Effect    -- ^ An effect must be handled for execution to continue
  | Unfinished PartialExec -- ^ Execution could not continue further

deriving instance Show VMResult


-- VM State ----------------------------------------------------------------------------------------


-- | The state of a stepwise EVM execution
data VM = VM
  { result         :: Maybe VMResult
  , state          :: FrameState
  , frames         :: [Frame]
  , env            :: Env
  , block          :: Block
  , tx             :: TxState
  , logs           :: [Expr Log]
  , traces         :: Zipper.TreePos Zipper.Empty Trace
  , cache          :: Cache
  , burned         :: {-# UNPACK #-} !Word64
  , iterations     :: Map CodeLocation (Int, [Expr EWord]) -- ^ how many times we've visited a loc, and what the contents of the stack were when we were there last
  , constraints    :: [Prop]
  , keccakEqs      :: [Prop]
  , config         :: RuntimeConfig
  }
  deriving (Show, Generic)

-- | Alias for the type of e.g. @exec1@.
type EVM a = State VM a

-- | The VM base state (i.e. should new contracts be created with abstract balance / storge?)
data BaseState
  = EmptyBase
  | AbstractBase
  deriving (Show)

-- | Configuration options that need to be consulted at runtime
data RuntimeConfig = RuntimeConfig
  { allowFFI :: Bool
  , overrideCaller :: Maybe (Expr EAddr)
  , baseState :: BaseState
  }
  deriving (Show)

-- | An entry in the VM's "call/create stack"
data Frame = Frame
  { context :: FrameContext
  , state   :: FrameState
  }
  deriving (Show)

-- | Call/create info
data FrameContext
  = CreationContext
    { address         :: Expr EAddr
    , codehash        :: Expr EWord
    , createreversion :: Map (Expr EAddr) Contract
    , substate        :: SubState
    }
  | CallContext
    { target        :: Expr EAddr
    , context       :: Expr EAddr
    , offset        :: W256
    , size          :: W256
    , codehash      :: Expr EWord
    , abi           :: Maybe W256
    , calldata      :: Expr Buf
    , callreversion :: Map (Expr EAddr) Contract
    , subState      :: SubState
    }
  deriving (Eq, Ord, Show, Generic)

-- | The "accrued substate" across a transaction
data SubState = SubState
  { selfdestructs       :: [Expr EAddr]
  , touchedAccounts     :: [Expr EAddr]
  , accessedAddresses   :: Set (Expr EAddr)
  , accessedStorageKeys :: Set (Expr EAddr, W256)
  , refunds             :: [(Expr EAddr, Word64)]
  -- in principle we should include logs here, but do not for now
  }
  deriving (Eq, Ord, Show)

-- | The "registers" of the VM along with memory and data stack
data FrameState = FrameState
  { contract     :: Expr EAddr
  , codeContract :: Expr EAddr
  , code         :: ContractCode
  , pc           :: {-# UNPACK #-} !Int
  , stack        :: [Expr EWord]
  , memory       :: Expr Buf
  , memorySize   :: Word64
  , calldata     :: Expr Buf
  , callvalue    :: Expr EWord
  , caller       :: Expr EAddr
  , gas          :: {-# UNPACK #-} !Word64
  , returndata   :: Expr Buf
  , static       :: Bool
  }
  deriving (Show, Generic)

-- | The state that spans a whole transaction
data TxState = TxState
  { gasprice    :: W256
  , gaslimit    :: Word64
  , priorityFee :: W256
  , origin      :: Expr EAddr
  , toAddr      :: Expr EAddr
  , value       :: Expr EWord
  , substate    :: SubState
  , isCreate    :: Bool
  , txReversion :: Map (Expr EAddr) Contract
  }
  deriving (Show)

-- | Various environmental data
data Env = Env
  { contracts    :: Map (Expr EAddr) Contract
  , chainId      :: W256
<<<<<<< HEAD
  , sha3Crack    :: Map W256 ByteString
  , symAddresses :: Int
=======
  , storage      :: Expr Storage
  , origStorage  :: Map W256 (Map W256 W256)
>>>>>>> 211fff90
  }
  deriving (Show, Generic)

-- | Data about the block
data Block = Block
  { coinbase    :: Expr EAddr
  , timestamp   :: Expr EWord
  , number      :: W256
  , prevRandao  :: W256
  , gaslimit    :: Word64
  , baseFee     :: W256
  , maxCodeSize :: W256
  , schedule    :: FeeSchedule Word64
  } deriving (Show, Generic)

-- | Full contract state
data Contract = Contract
  { code        :: ContractCode
  , storage     :: Expr Storage
  , origStorage :: Expr Storage
  , balance     :: Expr EWord
  , nonce       :: Maybe W64
  , codehash    :: Expr EWord
  , opIxMap     :: SV.Vector Int
  , codeOps     :: V.Vector (Int, Op)
  , external    :: Bool
  }
  deriving (Show, Eq, Ord)


-- Bytecode Representations ------------------------------------------------------------------------


-- | A unique id for a given pc
type CodeLocation = (Expr EAddr, Int)

-- | The cache is data that can be persisted for efficiency:
-- any expensive query that is constant at least within a block.
data Cache = Cache
  { fetched :: Map Addr Contract
  , path    :: Map (CodeLocation, Int) Bool
  } deriving (Show, Generic)

instance Semigroup Cache where
  a <> b = Cache
    { fetched = Map.unionWith unifyCachedContract a.fetched b.fetched
    , path = mappend a.path b.path
    }

instance Monoid Cache where
  mempty = Cache { fetched = mempty
                 , path = mempty
                 }

-- only intended for use in Cache merges, where we expect
-- everything to be Concrete
unifyCachedContract :: Contract -> Contract -> Contract
unifyCachedContract a b = a { storage = merged }
  where merged = case (a.storage, b.storage) of
                   (ConcreteStore sa, ConcreteStore sb) ->
                     ConcreteStore (mappend sa sb)
                   _ -> a.storage


-- Bytecode Representations ------------------------------------------------------------------------


{- |
  A contract is either in creation (running its "constructor") or
  post-creation, and code in these two modes is treated differently
  by instructions like @EXTCODEHASH@, so we distinguish these two
  code types.

  The definition follows the structure of code output by solc. We need to use
  some heuristics here to deal with symbolic data regions that may be present
  in the bytecode since the fully abstract case is impractical:

  - initcode has concrete code, followed by an abstract data "section"
  - runtimecode has a fixed length, but may contain fixed size symbolic regions (due to immutable)

  hopefully we do not have to deal with dynamic immutable before we get a real data section...
-}
data ContractCode
  = UnknownCode (Expr EAddr)       -- ^ Fully abstract code, keyed on an address to give consistent results for e.g. extcodehash
  | InitCode ByteString (Expr Buf) -- ^ "Constructor" code, during contract creation
  | RuntimeCode RuntimeCode        -- ^ "Instance" code, after contract creation
  deriving (Show, Ord)

-- | We have two variants here to optimize the fully concrete case.
-- ConcreteRuntimeCode just wraps a ByteString
-- SymbolicRuntimeCode is a fixed length vector of potentially symbolic bytes, which lets us handle symbolic pushdata (e.g. from immutable variables in solidity).
data RuntimeCode
  = ConcreteRuntimeCode ByteString
  | SymbolicRuntimeCode (V.Vector (Expr Byte))
  deriving (Show, Eq, Ord)

-- runtime err when used for symbolic code
instance Eq ContractCode where
  InitCode a b  == InitCode c d  = a == c && b == d
  RuntimeCode x == RuntimeCode y = x == y
  _ == _ = False


-- Execution Traces --------------------------------------------------------------------------------


data Trace = Trace
  { opIx      :: Int
  , contract  :: Contract
  , tracedata :: TraceData
  }
  deriving (Eq, Ord, Show, Generic)

data TraceData
  = EventTrace (Expr EWord) (Expr Buf) [Expr EWord]
  | FrameTrace FrameContext
  | ErrorTrace EvmError
  | EntryTrace Text
  | ReturnTrace (Expr Buf) FrameContext
  deriving (Eq, Ord, Show, Generic)

-- | Wrapper type containing vm traces and the context needed to pretty print them properly
data Traces = Traces
  { traces :: Forest Trace
  , contracts :: Map (Expr EAddr) Contract
  }
  deriving (Eq, Ord, Show, Generic)

instance Semigroup Traces where
  (Traces a b) <> (Traces c d) = Traces (a <> c) (b <> d)
instance Monoid Traces where
  mempty = Traces mempty mempty


-- VM Initialization -------------------------------------------------------------------------------


-- | A specification for an initial VM state
data VMOpts = VMOpts
  { contract :: Contract
  , calldata :: (Expr Buf, [Prop])
  , baseState :: BaseState
  , value :: Expr EWord
  , priorityFee :: W256
  , address :: Expr EAddr
  , caller :: Expr EAddr
  , origin :: Expr EAddr
  , gas :: Word64
  , gaslimit :: Word64
  , number :: W256
  , timestamp :: Expr EWord
  , coinbase :: Expr EAddr
  , prevRandao :: W256
  , maxCodeSize :: W256
  , blockGaslimit :: Word64
  , gasprice :: W256
  , baseFee :: W256
  , schedule :: FeeSchedule Word64
  , chainId :: W256
  , create :: Bool
  , txAccessList :: Map (Expr EAddr) [W256]
  , allowFFI :: Bool
  } deriving Show


-- Opcodes -----------------------------------------------------------------------------------------


type Op = GenericOp (Expr EWord)

data GenericOp a
  = OpStop
  | OpAdd
  | OpMul
  | OpSub
  | OpDiv
  | OpSdiv
  | OpMod
  | OpSmod
  | OpAddmod
  | OpMulmod
  | OpExp
  | OpSignextend
  | OpLt
  | OpGt
  | OpSlt
  | OpSgt
  | OpEq
  | OpIszero
  | OpAnd
  | OpOr
  | OpXor
  | OpNot
  | OpByte
  | OpShl
  | OpShr
  | OpSar
  | OpSha3
  | OpAddress
  | OpBalance
  | OpOrigin
  | OpCaller
  | OpCallvalue
  | OpCalldataload
  | OpCalldatasize
  | OpCalldatacopy
  | OpCodesize
  | OpCodecopy
  | OpGasprice
  | OpExtcodesize
  | OpExtcodecopy
  | OpReturndatasize
  | OpReturndatacopy
  | OpExtcodehash
  | OpBlockhash
  | OpCoinbase
  | OpTimestamp
  | OpNumber
  | OpPrevRandao
  | OpGaslimit
  | OpChainid
  | OpSelfbalance
  | OpBaseFee
  | OpPop
  | OpMload
  | OpMstore
  | OpMstore8
  | OpSload
  | OpSstore
  | OpJump
  | OpJumpi
  | OpPc
  | OpMsize
  | OpGas
  | OpJumpdest
  | OpCreate
  | OpCall
  | OpStaticcall
  | OpCallcode
  | OpReturn
  | OpDelegatecall
  | OpCreate2
  | OpRevert
  | OpSelfdestruct
  | OpDup !Word8
  | OpSwap !Word8
  | OpLog !Word8
  | OpPush0
  | OpPush a
  | OpUnknown Word8
  deriving (Show, Eq, Ord, Functor)


-- Function Selectors ------------------------------------------------------------------------------


-- | https://docs.soliditylang.org/en/v0.8.19/abi-spec.html#function-selector
newtype FunctionSelector = FunctionSelector { unFunctionSelector :: Word32 }
  deriving (Bits, Num, Eq, Ord, Real, Enum, Integral)
instance Show FunctionSelector where show s = "0x" <> showHex s ""


-- ByteString wrapper ------------------------------------------------------------------------------


-- Newtype wrapper for ByteString to allow custom instances
newtype ByteStringS = ByteStringS ByteString deriving (Eq, Generic)

instance Show ByteStringS where
  show (ByteStringS x) = ("0x" ++) . T.unpack . fromBinary $ x
    where
      fromBinary =
        T.decodeUtf8 . toStrict . toLazyByteString . byteStringHex

instance JSON.FromJSON ByteStringS where
  parseJSON (JSON.String x) = case BS16.decodeBase16' x of
                                Left _ -> mzero
                                Right bs -> pure (ByteStringS bs)
  parseJSON _ = mzero

instance JSON.ToJSON ByteStringS where
  toJSON (ByteStringS x) = JSON.String (T.pack $ "0x" ++ (concatMap (paddedShowHex 2) . BS.unpack $ x))


-- Word256 wrapper ---------------------------------------------------------------------------------


-- Newtype wrapper around Word256 to allow custom instances
newtype W256 = W256 Word256
  deriving
    ( Num, Integral, Real, Ord, Bits
    , Generic, FiniteBits, Enum, Eq , Bounded
    )

instance Read W256 where
  readsPrec _ "0x" = [(0, "")]
  readsPrec n s = first W256 <$> readsPrec n s

instance Show W256 where
  showsPrec _ s = ("0x" ++) . showHex s

instance JSON.ToJSON W256 where
  toJSON x = JSON.String  $ T.pack ("0x" ++ pad ++ cutshow)
    where
      cutshow = drop 2 $ show x
      pad = replicate (64 - length (cutshow)) '0'

instance FromJSON W256 where
  parseJSON v = do
    s <- T.unpack <$> parseJSON v
    case reads s of
      [(x, "")]  -> pure x
      _          -> fail $ "invalid hex word (" ++ s ++ ")"

instance FromJSONKey W256 where
  fromJSONKey = FromJSONKeyTextParser $ \s ->
    case reads (T.unpack s) of
      [(x, "")]  -> pure x
      _          -> fail $ "invalid word (" ++ T.unpack s ++ ")"

wordField :: JSON.Object -> Key -> JSON.Parser W256
wordField x f = ((readNull 0) . T.unpack)
                  <$> (x .: f)

instance ParseField W256
instance ParseFields W256
instance ParseRecord W256 where
  parseRecord = fmap getOnly parseRecord


-- Word64 wrapper ----------------------------------------------------------------------------------


newtype W64 = W64 Data.Word.Word64
  deriving
    ( Num, Integral, Real, Ord, Generic
    , Bits , FiniteBits, Enum, Eq , Bounded
    )

instance Read W64 where
  readsPrec _ "0x" = [(0, "")]
  readsPrec n s = first W64 <$> readsPrec n s

instance Show W64 where
  showsPrec _ s = ("0x" ++) . showHex s

instance JSON.ToJSON W64 where
  toJSON x = JSON.String  $ T.pack $ show x

instance FromJSON W64 where
  parseJSON v = do
    s <- T.unpack <$> parseJSON v
    case reads s of
      [(x, "")]  -> return x
      _          -> fail $ "invalid hex word (" ++ s ++ ")"


word64Field :: JSON.Object -> Key -> JSON.Parser Word64
word64Field x f = ((readNull 0) . T.unpack)
                  <$> (x .: f)


-- Addresses ---------------------------------------------------------------------------------------


newtype Addr = Addr { addressWord160 :: Word160 }
  deriving
    ( Num, Integral, Real, Ord, Enum
    , Eq, Generic, Bits, FiniteBits
    )

instance Read Addr where
  readsPrec _ ('0':'x':s) = readHex s
  readsPrec _ s = readHex s

instance Show Addr where
  showsPrec _ addr next =
    let hex = showHex addr next
        str = replicate (40 - length hex) '0' ++ hex
    in "0x" ++ toChecksumAddress str ++ drop 40 str

-- https://eips.ethereum.org/EIPS/eip-55
toChecksumAddress :: String -> String
toChecksumAddress addr = zipWith transform nibbles addr
  where
    nibbles = unpackNibbles . BS.take 20 $ keccakBytes (Char8.pack addr)
    transform nibble = if nibble >= 8 then toUpper else id

instance JSON.ToJSON Addr where
  toJSON = JSON.String . T.pack . show

instance FromJSON Addr where
  parseJSON v = do
    s <- T.unpack <$> parseJSON v
    case reads s of
      [(x, "")] -> pure x
      _         -> fail $ "invalid address (" ++ s ++ ")"

instance JSON.ToJSONKey Addr where
  toJSONKey = JSON.toJSONKeyText (addrKey)
    where
      addrKey :: Addr -> Text
      addrKey addr = T.pack $ replicate (40 - length hex) '0' ++ hex
        where
          hex = show addr

instance FromJSONKey Addr where
  fromJSONKey = FromJSONKeyTextParser $ \s ->
    case reads (T.unpack s) of
      [(x, "")] -> pure x
      _         -> fail $ "invalid word (" ++ T.unpack s ++ ")"

addrField :: JSON.Object -> Key -> JSON.Parser Addr
addrField x f = (read . T.unpack) <$> (x .: f)

addrFieldMaybe :: JSON.Object -> Key -> JSON.Parser (Maybe Addr)
addrFieldMaybe x f = (Text.Read.readMaybe . T.unpack) <$> (x .: f)

instance ParseField Addr
instance ParseFields Addr
instance ParseRecord Addr where
  parseRecord = fmap getOnly parseRecord


-- Nibbles -----------------------------------------------------------------------------------------


-- | A four bit value
newtype Nibble = Nibble Word8
  deriving (Num, Integral, Real, Ord, Enum, Eq, Bounded, Generic)

instance Show Nibble where
  show = (:[]) . intToDigit . fromIntegral


-- Conversions -------------------------------------------------------------------------------------


toWord512 :: W256 -> Word512
toWord512 (W256 x) = fromHiAndLo 0 x

fromWord512 :: Word512 -> W256
fromWord512 x = W256 (loWord x)

maybeLitByte :: Expr Byte -> Maybe Word8
maybeLitByte (LitByte x) = Just x
maybeLitByte _ = Nothing

maybeLitWord :: Expr EWord -> Maybe W256
maybeLitWord (Lit w) = Just w
maybeLitWord _ = Nothing

maybeLitAddr :: Expr EAddr -> Maybe Addr
maybeLitAddr (LitAddr a) = Just a
maybeLitAddr _ = Nothing

maybeConcreteStore :: Expr Storage -> Maybe (Map W256 W256)
maybeConcreteStore (ConcreteStore s) = Just s
maybeConcreteStore _ = Nothing


word256 :: ByteString -> Word256
word256 xs | BS.length xs == 1 =
  -- optimize one byte pushes
  Word256 (Word128 0 0) (Word128 0 (fromIntegral $ BS.head xs))
word256 xs = case Cereal.runGet m (padLeft 32 xs) of
               Left _ -> internalError "should not happen"
               Right x -> x
  where
    m = do a <- Cereal.getWord64be
           b <- Cereal.getWord64be
           c <- Cereal.getWord64be
           d <- Cereal.getWord64be
           pure $ Word256 (Word128 a b) (Word128 c d)

word :: ByteString -> W256
word = W256 . word256

fromBE :: (Integral a) => ByteString -> a
fromBE xs = if xs == mempty then 0
  else 256 * fromBE (BS.init xs)
       + (fromIntegral $ BS.last xs)

asBE :: (Integral a) => a -> ByteString
asBE 0 = mempty
asBE x = asBE (x `div` 256)
  <> BS.pack [fromIntegral $ x `mod` 256]

word256Bytes :: W256 -> ByteString
word256Bytes (W256 (Word256 (Word128 a b) (Word128 c d))) =
  Cereal.encode a <> Cereal.encode b <> Cereal.encode c <> Cereal.encode d

word160Bytes :: Addr -> ByteString
word160Bytes (Addr (Word160 a (Word128 b c))) =
  Cereal.encode a <> Cereal.encode b <> Cereal.encode c

-- Get first and second Nibble from byte
hi, lo :: Word8 -> Nibble
hi b = Nibble $ b `shiftR` 4
lo b = Nibble $ b .&. 0x0f

toByte :: Nibble -> Nibble -> Word8
toByte  (Nibble high) (Nibble low) = high `shift` 4 .|. low

unpackNibbles :: ByteString -> [Nibble]
unpackNibbles bs = BS.unpack bs >>= unpackByte
  where unpackByte b = [hi b, lo b]

-- Well-defined for even length lists only (plz dependent types)
packNibbles :: [Nibble] -> ByteString
packNibbles [] = mempty
packNibbles (n1:n2:ns) = BS.singleton (toByte n1 n2) <> packNibbles ns
packNibbles _ = internalError "can't pack odd number of nibbles"

toWord64 :: W256 -> Maybe Word64
toWord64 n =
  if n <= into (maxBound :: Word64)
    then let (W256 (Word256 _ (Word128 _ n'))) = n in Just n'
    else Nothing

toInt :: W256 -> Maybe Int
toInt n =
  if n <= unsafeInto (maxBound :: Int)
    then let (W256 (Word256 _ (Word128 _ n'))) = n in Just (fromIntegral n')
    else Nothing

bssToBs :: ByteStringS -> ByteString
bssToBs (ByteStringS bs) = bs


-- Keccak hashing ----------------------------------------------------------------------------------


keccakBytes :: ByteString -> ByteString
keccakBytes =
  (hash :: ByteString -> Digest Keccak_256)
    >>> BA.convert

word32 :: [Word8] -> Word32
word32 xs = sum [ fromIntegral x `shiftL` (8*n)
                | (n, x) <- zip [0..] (reverse xs) ]

keccak :: Expr Buf -> Expr EWord
keccak (ConcreteBuf bs) = Lit $ keccak' bs
keccak buf = Keccak buf

keccak' :: ByteString -> W256
keccak' = keccakBytes >>> BS.take 32 >>> word

abiKeccak :: ByteString -> FunctionSelector
abiKeccak =
  keccakBytes
    >>> BS.take 4
    >>> BS.unpack
    >>> word32
    >>> FunctionSelector


-- Utils -------------------------------------------------------------------------------------------

internalError:: HasCallStack => [Char] -> a
internalError m = error $ "Internal error: " ++ m ++ " -- " ++ (prettyCallStack callStack)

concatMapM :: Monad m => (a -> m [b]) -> [a] -> m [b]
concatMapM f xs = fmap concat (mapM f xs)

regexMatches :: Text -> Text -> Bool
regexMatches regexSource =
  let
    compOpts =
      Regex.defaultCompOpt { Regex.lastStarGreedy = True }
    execOpts =
      Regex.defaultExecOpt { Regex.captureGroups = False }
    regex = Regex.makeRegexOpts compOpts execOpts (T.unpack regexSource)
  in
    Regex.matchTest regex . Seq.fromList . T.unpack

readNull :: Read a => a -> String -> a
readNull x = fromMaybe x . Text.Read.readMaybe

padLeft :: Int -> ByteString -> ByteString
padLeft n xs = BS.replicate (n - BS.length xs) 0 <> xs

padLeft' :: Int -> V.Vector (Expr Byte) -> V.Vector (Expr Byte)
padLeft' n xs = V.replicate (n - length xs) (LitByte 0) <> xs

padRight :: Int -> ByteString -> ByteString
padRight n xs = xs <> BS.replicate (n - BS.length xs) 0

padRight' :: Int -> String -> String
padRight' n xs = xs <> replicate (n - length xs) '0'

-- We need this here instead of Format for cyclic import reasons...
formatString :: ByteString -> String
formatString bs =
  case T.decodeUtf8' (fst (BS.spanEnd (== 0) bs)) of
    Right s -> "\"" <> T.unpack s <> "\""
    Left _ -> "❮utf8 decode failed❯: " <> (show $ ByteStringS bs)

-- Optics ------------------------------------------------------------------------------------------


makeFieldLabelsNoPrefix ''VM
makeFieldLabelsNoPrefix ''FrameState
makeFieldLabelsNoPrefix ''TxState
makeFieldLabelsNoPrefix ''SubState
makeFieldLabelsNoPrefix ''Cache
makeFieldLabelsNoPrefix ''Trace
makeFieldLabelsNoPrefix ''VMOpts
makeFieldLabelsNoPrefix ''Frame
makeFieldLabelsNoPrefix ''FrameContext
makeFieldLabelsNoPrefix ''Contract
makeFieldLabelsNoPrefix ''Env
makeFieldLabelsNoPrefix ''Block
makeFieldLabelsNoPrefix ''RuntimeConfig<|MERGE_RESOLUTION|>--- conflicted
+++ resolved
@@ -1,13 +1,5 @@
-<<<<<<< HEAD
-{-# Language CPP #-}
-{-# Language NoFieldSelectors #-}
-{-# Language UndecidableInstances #-}
-{-# Language TemplateHaskell #-}
-{-# Language TypeApplications #-}
-{-# LANGUAGE GADTs #-}
-=======
->>>>>>> 211fff90
 {-# LANGUAGE DataKinds #-}
+{-# LANGUAGE CPP #-}
 {-# LANGUAGE TemplateHaskell #-}
 {-# LANGUAGE UndecidableInstances #-}
 
@@ -68,6 +60,14 @@
 mkUnpackedDoubleWord "Word512" ''Word256 "Int512" ''Int256 ''Word256
   [''Typeable, ''Data, ''Generic]
 
+
+
+-- Conversions -------------------------------------------------------------------------------------
+
+
+-- We ignore hlint to supress the warnings about `fromIntegral` and friends here
+#ifndef __HLINT__
+
 instance From Addr Integer where from = fromIntegral
 instance From Addr W256 where from = fromIntegral
 instance From Int256 Integer where from = fromIntegral
@@ -78,6 +78,7 @@
 instance From Word32 W256 where from = fromIntegral
 instance From Word32 Word256 where from = fromIntegral
 instance From Word64 W256 where from = fromIntegral
+instance From W64 W256 where from = fromIntegral
 instance From Word256 Integer where from = fromIntegral
 instance From Word256 W256 where from = fromIntegral
 
@@ -85,6 +86,7 @@
 instance TryFrom Int Word256 where tryFrom = maybeTryFrom toIntegralSized
 instance TryFrom Int256 W256 where tryFrom = maybeTryFrom toIntegralSized
 instance TryFrom Integer W256 where tryFrom = maybeTryFrom toIntegralSized
+instance TryFrom Integer Addr where tryFrom = maybeTryFrom toIntegralSized
 -- TODO: hevm relies on this behavior
 instance TryFrom W256 Addr where tryFrom = Right . fromIntegral
 instance TryFrom W256 FunctionSelector where tryFrom = maybeTryFrom toIntegralSized
@@ -95,12 +97,16 @@
 instance TryFrom W256 Word32 where tryFrom = maybeTryFrom toIntegralSized
 -- TODO: hevm relies on this behavior
 instance TryFrom W256 Word64 where tryFrom = Right . fromIntegral
+instance TryFrom W256 W64 where tryFrom = Right . fromIntegral
 instance TryFrom Word160 Word8 where tryFrom = maybeTryFrom toIntegralSized
 instance TryFrom Word256 Int where tryFrom = maybeTryFrom toIntegralSized
 instance TryFrom Word256 Int256 where tryFrom = maybeTryFrom toIntegralSized
 instance TryFrom Word256 Word8 where tryFrom = maybeTryFrom toIntegralSized
 instance TryFrom Word256 Word32 where tryFrom = maybeTryFrom toIntegralSized
 instance TryFrom Word512 W256 where tryFrom = maybeTryFrom toIntegralSized
+
+#endif
+
 
 -- Symbolic IR -------------------------------------------------------------------------------------
 
@@ -732,13 +738,7 @@
 data Env = Env
   { contracts    :: Map (Expr EAddr) Contract
   , chainId      :: W256
-<<<<<<< HEAD
-  , sha3Crack    :: Map W256 ByteString
   , symAddresses :: Int
-=======
-  , storage      :: Expr Storage
-  , origStorage  :: Map W256 (Map W256 W256)
->>>>>>> 211fff90
   }
   deriving (Show, Generic)
 
