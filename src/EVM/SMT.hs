--- conflicted
+++ resolved
@@ -221,16 +221,10 @@
     storageReads = nubOrd $ concatMap findStorageReads ps
 
     keccakAssumes
-<<<<<<< HEAD
-      = SMT2 ["; keccak assumptions"] mempty mempty
-      <> SMT2 (fmap (\p -> "(assert " <> propToSMT p <> ")") (keccakAssumptions psAbstrElim bufVals storeVals)) mempty mempty
-=======
       = SMT2 ["; keccak assumptions"] mempty
-      <> SMT2 (fmap (\p -> "(assert " <> propToSMT p <> ")") (keccakAssumptions ps_elim bufVals storeVals)) mempty
+      <> SMT2 (fmap (\p -> "(assert " <> propToSMT p <> ")") (keccakAssumptions psAbstrElim bufVals storeVals)) mempty
       <> SMT2 ["; keccak computations"] mempty
-      <> SMT2 (fmap (\p -> "(assert " <> propToSMT p <> ")") (keccakCompute ps_elim bufVals storeVals)) mempty
-      
->>>>>>> 87ae478a
+      <> SMT2 (fmap (\p -> "(assert " <> propToSMT p <> ")") (keccakCompute psAbstrElim bufVals storeVals)) mempty
 
     readAssumes
       = SMT2 ["; read assumptions"] mempty mempty
