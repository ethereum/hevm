{-# LANGUAGE DataKinds #-}

module EVM.Fetch where

import EVM (initialContract, unknownContract)
import EVM.ABI
import EVM.Format (hexText)
import EVM.SMT
import EVM.Solvers
import EVM.Types
import EVM (emptyContract)

import Optics.Core

import Control.Monad.Trans.Maybe
import Data.Aeson hiding (Error)
import Data.Aeson.Optics
import Data.ByteString qualified as BS
import Data.Text (Text, unpack, pack)
import Data.Maybe (fromMaybe)
import Data.List (foldl')
import Data.Text qualified as T
import Data.Vector qualified as RegularVector
import Data.Word (Word64)
import Network.Wreq
import Network.Wreq.Session (Session)
import Network.Wreq.Session qualified as Session
import Numeric.Natural (Natural)
import System.Process
import Control.Monad.IO.Class
import EVM.Effects

-- | Abstract representation of an RPC fetch request
data RpcQuery a where
  QueryCode    :: Addr         -> RpcQuery BS.ByteString
  QueryBlock   ::                 RpcQuery (Block Word64)
  QueryBalance :: Addr         -> RpcQuery W256
  QueryNonce   :: Addr         -> RpcQuery W64
  QuerySlot    :: Addr -> W256 -> RpcQuery W256
  QueryChainId ::                 RpcQuery W256

data BlockNumber = Latest | BlockNumber W256
  deriving (Show, Eq)

deriving instance Show (RpcQuery a)

type RpcInfo = Maybe (BlockNumber, Text)

rpc :: String -> [Value] -> Value
rpc method args = object
  [ "jsonrpc" .= ("2.0" :: String)
  , "id"      .= Number 1
  , "method"  .= method
  , "params"  .= args
  ]

class ToRPC a where
  toRPC :: a -> Value

instance ToRPC Addr where
  toRPC = String . pack . show

instance ToRPC W256 where
  toRPC = String . pack . show

instance ToRPC Bool where
  toRPC = Bool

instance ToRPC BlockNumber where
  toRPC Latest          = String "latest"
  toRPC (EVM.Fetch.BlockNumber n) = String . pack $ show n

readText :: Read a => Text -> a
readText = read . unpack

fetchQuery
  :: Show a
  => BlockNumber
  -> (Value -> IO (Maybe Value))
  -> RpcQuery a
  -> IO (Maybe a)
fetchQuery n f q =
  case q of
    QueryCode addr -> do
        m <- f (rpc "eth_getCode" [toRPC addr, toRPC n])
        pure $ do
          t <- preview _String <$> m
          hexText <$> t
    QueryNonce addr -> do
        m <- f (rpc "eth_getTransactionCount" [toRPC addr, toRPC n])
        pure $ do
          t <- preview _String <$> m
          readText <$> t
    QueryBlock -> do
      m <- f (rpc "eth_getBlockByNumber" [toRPC n, toRPC False])
      pure $ m >>= parseBlock
    QueryBalance addr -> do
        m <- f (rpc "eth_getBalance" [toRPC addr, toRPC n])
        pure $ do
          t <- preview _String <$> m
          readText <$> t
    QuerySlot addr slot -> do
        m <- f (rpc "eth_getStorageAt" [toRPC addr, toRPC slot, toRPC n])
        pure $ do
          t <- preview _String <$> m
          readText <$> t
    QueryChainId -> do
        m <- f (rpc "eth_chainId" [toRPC n])
        pure $ do
          t <- preview _String <$> m
          readText <$> t

parseBlock :: (AsValue s, Show s) => s -> Maybe (Block Word64)
parseBlock j = do
  coinbase   <- LitAddr . readText <$> j ^? key "miner" % _String
  timestamp  <- Lit . readText <$> j ^? key "timestamp" % _String
  number     <- readText <$> j ^? key "number" % _String
  gasLimit   <- readText <$> j ^? key "gasLimit" % _String
  let
   baseFee = readText <$> j ^? key "baseFeePerGas" % _String
   -- It seems unclear as to whether this field should still be called mixHash or renamed to prevRandao
   -- According to https://github.com/ethereum/EIPs/blob/master/EIPS/eip-4399.md it should be renamed
   -- but alchemy is still returning mixHash
   mixhash = readText <$> j ^? key "mixHash" % _String
   prevRandao = readText <$> j ^? key "prevRandao" % _String
   difficulty = readText <$> j ^? key "difficulty" % _String
   prd = case (prevRandao, mixhash, difficulty) of
     (Just p, _, _) -> p
     (Nothing, Just mh, Just 0x0) -> mh
     (Nothing, Just _, Just d) -> d
     _ -> internalError "block contains both difficulty and prevRandao"
  -- default codesize, default gas limit, default feescedule
  pure $ Block coinbase timestamp number prd gasLimit (fromMaybe 0 baseFee) 0xffffffff

fetchWithSession :: Text -> Session -> Value -> IO (Maybe Value)
fetchWithSession url sess x = do
  r <- asValue =<< Session.post sess (unpack url) x
  pure (r ^? (lensVL responseBody) % key "result")

fetchContractWithSession
  :: BlockNumber -> Text -> Addr -> Session -> IO (Maybe Contract)
fetchContractWithSession n url addr sess = runMaybeT $ do
  let
    fetch :: Show a => RpcQuery a -> IO (Maybe a)
    fetch = fetchQuery n (fetchWithSession url sess)

  code    <- MaybeT $ fetch (QueryCode addr)
  nonce   <- MaybeT $ fetch (QueryNonce addr)
  balance <- MaybeT $ fetch (QueryBalance addr)

  pure $
    initialContract (RuntimeCode (ConcreteRuntimeCode code))
      & set #nonce    (Just nonce)
      & set #balance  (Lit balance)
      & set #external True

fetchSlotWithSession
  :: BlockNumber -> Text -> Session -> Addr -> W256 -> IO (Maybe W256)
fetchSlotWithSession n url sess addr slot =
  fetchQuery n (fetchWithSession url sess) (QuerySlot addr slot)

fetchBlockWithSession
  :: BlockNumber -> Text -> Session -> IO (Maybe (Block Word64))
fetchBlockWithSession n url sess =
  fetchQuery n (fetchWithSession url sess) QueryBlock

fetchBlockFrom :: BlockNumber -> Text -> IO (Maybe (Block Word64))
fetchBlockFrom n url = do
  sess <- Session.newAPISession
  fetchBlockWithSession n url sess

fetchContractFrom :: BlockNumber -> Text -> Addr -> IO (Maybe Contract)
fetchContractFrom n url addr = do
  sess <- Session.newAPISession
  fetchContractWithSession n url addr sess

fetchSlotFrom :: BlockNumber -> Text -> Addr -> W256 -> IO (Maybe W256)
fetchSlotFrom n url addr slot = do
  sess <- Session.newAPISession
  fetchSlotWithSession n url sess addr slot

fetchChainIdFrom :: Text -> IO (Maybe W256)
fetchChainIdFrom url = do
  sess <- Session.newAPISession
  fetchQuery Latest (fetchWithSession url sess) QueryChainId

<<<<<<< HEAD
http :: Natural -> Maybe Natural -> BlockNumber -> Text -> Fetcher gas s
=======
http :: Natural -> Maybe Natural -> BlockNumber -> Text -> Fetcher m s
>>>>>>> ed79da0d
http smtjobs smttimeout n url q =
  withSolvers Z3 smtjobs smttimeout $ \s ->
    oracle s (Just (n, url)) q

<<<<<<< HEAD
zero :: Natural -> Maybe Natural -> Fetcher gas s
=======
zero :: Natural -> Maybe Natural -> Fetcher m s
>>>>>>> ed79da0d
zero smtjobs smttimeout q =
  withSolvers Z3 smtjobs smttimeout $ \s ->
    oracle s Nothing q

-- smtsolving + (http or zero)
<<<<<<< HEAD
oracle :: SolverGroup -> RpcInfo -> Fetcher gas s
=======
oracle :: SolverGroup -> RpcInfo -> Fetcher m s
>>>>>>> ed79da0d
oracle solvers info q = do
  case q of
    PleaseDoFFI vals continue -> case vals of
       cmd : args -> do
          (_, stdout', _) <- liftIO $ readProcessWithExitCode cmd args ""
          pure . continue . encodeAbiValue $
            AbiTuple (RegularVector.fromList [ AbiBytesDynamic . hexText . pack $ stdout'])
       _ -> internalError (show vals)

    PleaseAskSMT branchcondition pathconditions continue -> do
         let pathconds = foldl' PAnd (PBool True) pathconditions
         -- Is is possible to satisfy the condition?
         continue <$> checkBranch solvers (branchcondition ./= (Lit 0)) pathconds

    PleaseFetchContract addr base continue -> do
      contract <- case info of
        Nothing -> let
          c = case base of
            AbstractBase -> unknownContract (LitAddr addr)
            EmptyBase -> emptyContract
          in pure $ Just c
        Just (n, url) -> liftIO $ fetchContractFrom n url addr
      case contract of
        Just x -> pure $ continue x
        Nothing -> internalError $ "oracle error: " ++ show q

    PleaseFetchSlot addr slot continue ->
      case info of
        Nothing -> pure (continue 0)
        Just (n, url) ->
         liftIO $ fetchSlotFrom n url addr slot >>= \case
           Just x  -> pure (continue x)
           Nothing ->
             internalError $ "oracle error: " ++ show q

<<<<<<< HEAD
type Fetcher gas s = Query gas s -> IO (EVM gas s ())
=======
type Fetcher m s = App m => Query s -> m (EVM s ())
>>>>>>> ed79da0d

-- | Checks which branches are satisfiable, checking the pathconditions for consistency
-- if the third argument is true.
-- When in debug mode, we do not want to be able to navigate to dead paths,
-- but for normal execution paths with inconsistent pathconditions
-- will be pruned anyway.
checkBranch :: App m => SolverGroup -> Prop -> Prop -> m BranchCondition
checkBranch solvers branchcondition pathconditions = do
  conf <- readConfig
  liftIO $ checkSat solvers (assertProps conf [(branchcondition .&& pathconditions)]) >>= \case
    -- the condition is unsatisfiable
    Unsat -> -- if pathconditions are consistent then the condition must be false
      pure $ Case False
    -- Sat means its possible for condition to hold
    Sat _ -> do -- is its negation also possible?
      checkSat solvers (assertProps conf [(pathconditions .&& (PNeg branchcondition))]) >>= \case
        -- No. The condition must hold
        Unsat -> pure $ Case True
        -- Yes. Both branches possible
        Sat _ -> pure EVM.Types.Unknown
        -- Explore both branches in case of timeout
        EVM.Solvers.Unknown -> pure EVM.Types.Unknown
        Error e -> internalError $ "SMT Solver pureed with an error: " <> T.unpack e
    -- If the query times out, we simply explore both paths
    EVM.Solvers.Unknown -> pure EVM.Types.Unknown
    Error e -> internalError $ "SMT Solver pureed with an error: " <> T.unpack e<|MERGE_RESOLUTION|>--- conflicted
+++ resolved
@@ -184,30 +184,18 @@
   sess <- Session.newAPISession
   fetchQuery Latest (fetchWithSession url sess) QueryChainId
 
-<<<<<<< HEAD
-http :: Natural -> Maybe Natural -> BlockNumber -> Text -> Fetcher gas s
-=======
-http :: Natural -> Maybe Natural -> BlockNumber -> Text -> Fetcher m s
->>>>>>> ed79da0d
+http :: Natural -> Maybe Natural -> BlockNumber -> Text -> Fetcher m gas s
 http smtjobs smttimeout n url q =
   withSolvers Z3 smtjobs smttimeout $ \s ->
     oracle s (Just (n, url)) q
 
-<<<<<<< HEAD
-zero :: Natural -> Maybe Natural -> Fetcher gas s
-=======
-zero :: Natural -> Maybe Natural -> Fetcher m s
->>>>>>> ed79da0d
+zero :: Natural -> Maybe Natural -> Fetcher m gas s
 zero smtjobs smttimeout q =
   withSolvers Z3 smtjobs smttimeout $ \s ->
     oracle s Nothing q
 
 -- smtsolving + (http or zero)
-<<<<<<< HEAD
-oracle :: SolverGroup -> RpcInfo -> Fetcher gas s
-=======
-oracle :: SolverGroup -> RpcInfo -> Fetcher m s
->>>>>>> ed79da0d
+oracle :: SolverGroup -> RpcInfo -> Fetcher m gas s
 oracle solvers info q = do
   case q of
     PleaseDoFFI vals continue -> case vals of
@@ -243,11 +231,7 @@
            Nothing ->
              internalError $ "oracle error: " ++ show q
 
-<<<<<<< HEAD
-type Fetcher gas s = Query gas s -> IO (EVM gas s ())
-=======
-type Fetcher m s = App m => Query s -> m (EVM s ())
->>>>>>> ed79da0d
+type Fetcher m gas s = App m => Query gas s -> m (EVM gas s ())
 
 -- | Checks which branches are satisfiable, checking the pathconditions for consistency
 -- if the third argument is true.
