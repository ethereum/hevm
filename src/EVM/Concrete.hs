{-# Language DataKinds #-}

module EVM.Concrete where

import Prelude hiding (Word)
import EVM.RLP
import EVM.Types

import Data.ByteString (ByteString)
import Data.ByteString qualified as BS
<<<<<<< HEAD
import Witch (unsafeInto)
=======
import Data.Maybe (fromMaybe)
import Data.Word (Word8)
import Witch (unsafeInto, into)
>>>>>>> bd9fb271

byteStringSliceWithDefaultZeroes :: Int -> Int -> ByteString -> ByteString
byteStringSliceWithDefaultZeroes offset size bs =
  if size == 0
  then ""
  else
    let bs' = BS.take size (BS.drop offset bs)
    in bs' <> BS.replicate (size - BS.length bs') 0

sliceMemory :: W256 -> W256 -> ByteString -> ByteString
sliceMemory o s =
  byteStringSliceWithDefaultZeroes (unsafeInto o) (unsafeInto s)

writeMemory :: ByteString -> W256 -> W256 -> W256 -> ByteString -> ByteString
writeMemory bs1 n src dst bs0 =
  let
    (a, b) = BS.splitAt (unsafeInto dst) bs0
    a'     = BS.replicate (unsafeInto dst - BS.length a) 0
    -- sliceMemory should work for both cases, but we are using 256 bit
    -- words, whereas ByteString is only defined up to 64 bit. For large n,
    -- src, dst this will cause problems (often in GeneralStateTests).
    -- Later we could reimplement ByteString for 256 bit arguments.
    c      = if src > unsafeInto (BS.length bs1)
             then BS.replicate (unsafeInto n) 0
             else sliceMemory src n bs1
    b'     = BS.drop (unsafeInto n) b
  in
    a <> a' <> c <> b'

<<<<<<< HEAD
createAddress :: Addr -> W256 -> Addr
createAddress a n = unsafeInto $ keccak' $ rlpList [rlpAddrFull a, rlpWord256 n]
=======
-- Copied from the standard library just to get specialization.
-- We also use bit operations instead of modulo and multiply.
-- (This operation was significantly slow.)
(^) :: W256 -> W256 -> W256
x0 ^ y0 | y0 < 0    = errorWithoutStackTrace "Negative exponent"
        | y0 == 0   = 1
        | otherwise = f x0 y0
    where
          f x y | not (testBit y 0) = f (x * x) (y `shiftR` 1)
                | y == 1      = x
                | otherwise   = g (x * x) ((y - 1) `shiftR` 1) x
          g x y z | not (testBit y 0) = g (x * x) (y `shiftR` 1) z
                  | y == 1      = x * z
                  | otherwise   = g (x * x) ((y - 1) `shiftR` 1) (x * z)

createAddress :: Addr -> W64 -> Expr EAddr
createAddress a n = LitAddr . unsafeInto . keccak' . rlpList $ [rlpAddrFull a, rlpWord256 (into n)]
>>>>>>> bd9fb271

create2Address :: Addr -> W256 -> ByteString -> Expr EAddr
create2Address a s b = LitAddr $ unsafeInto $ keccak' $ mconcat
  [BS.singleton 0xff, word160Bytes a, word256Bytes s, word256Bytes $ keccak' b]<|MERGE_RESOLUTION|>--- conflicted
+++ resolved
@@ -8,13 +8,7 @@
 
 import Data.ByteString (ByteString)
 import Data.ByteString qualified as BS
-<<<<<<< HEAD
-import Witch (unsafeInto)
-=======
-import Data.Maybe (fromMaybe)
-import Data.Word (Word8)
 import Witch (unsafeInto, into)
->>>>>>> bd9fb271
 
 byteStringSliceWithDefaultZeroes :: Int -> Int -> ByteString -> ByteString
 byteStringSliceWithDefaultZeroes offset size bs =
@@ -44,28 +38,8 @@
   in
     a <> a' <> c <> b'
 
-<<<<<<< HEAD
-createAddress :: Addr -> W256 -> Addr
-createAddress a n = unsafeInto $ keccak' $ rlpList [rlpAddrFull a, rlpWord256 n]
-=======
--- Copied from the standard library just to get specialization.
--- We also use bit operations instead of modulo and multiply.
--- (This operation was significantly slow.)
-(^) :: W256 -> W256 -> W256
-x0 ^ y0 | y0 < 0    = errorWithoutStackTrace "Negative exponent"
-        | y0 == 0   = 1
-        | otherwise = f x0 y0
-    where
-          f x y | not (testBit y 0) = f (x * x) (y `shiftR` 1)
-                | y == 1      = x
-                | otherwise   = g (x * x) ((y - 1) `shiftR` 1) x
-          g x y z | not (testBit y 0) = g (x * x) (y `shiftR` 1) z
-                  | y == 1      = x * z
-                  | otherwise   = g (x * x) ((y - 1) `shiftR` 1) (x * z)
-
 createAddress :: Addr -> W64 -> Expr EAddr
 createAddress a n = LitAddr . unsafeInto . keccak' . rlpList $ [rlpAddrFull a, rlpWord256 (into n)]
->>>>>>> bd9fb271
 
 create2Address :: Addr -> W256 -> ByteString -> Expr EAddr
 create2Address a s b = LitAddr $ unsafeInto $ keccak' $ mconcat
