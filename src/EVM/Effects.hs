--- conflicted
+++ resolved
@@ -43,12 +43,8 @@
    -- Returns Unknown if the Cex cannot be found via fuzzing
   , onlyCexFuzz      :: Bool
   , decomposeStorage :: Bool
-<<<<<<< HEAD
-  , maxNumBranch     :: Int
+  , maxBranch     :: Int
   , promiseNoReent   :: Bool
-=======
-  , maxBranch     :: Int
->>>>>>> f58463af
   }
   deriving (Show, Eq)
 
@@ -62,12 +58,8 @@
   , numCexFuzz = 10
   , onlyCexFuzz  = False
   , decomposeStorage = True
-<<<<<<< HEAD
-  , maxNumBranch = 10
+  , maxBranch = 100
   , promiseNoReent = False
-=======
-  , maxBranch = 100
->>>>>>> f58463af
   }
 
 -- Write to the console
