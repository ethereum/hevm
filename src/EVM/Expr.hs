{-# LANGUAGE DataKinds #-}
{-# LANGUAGE PatternSynonyms #-}

{-|
   Helper functions for working with Expr instances.
   All functions here will return a concrete result if given a concrete input.
-}
module EVM.Expr where

import Prelude hiding (LT, GT)
import Control.Monad.ST
import Data.Bits hiding (And, Xor)
import Data.ByteString (ByteString)
import Data.ByteString qualified as BS
import Data.DoubleWord (Int256, Word256(Word256), Word128(Word128))
import Data.List
import Data.Map.Strict qualified as Map
import Data.Maybe (mapMaybe, isJust, fromMaybe)
import Data.Semigroup (Any, Any(..), getAny)
import Data.Vector qualified as V
import Data.Vector (Vector)
import Data.Vector.Mutable qualified as MV
import Data.Vector.Mutable (MVector)
import Data.Vector.Storable qualified as VS
import Data.Vector.Storable.ByteString
import Data.Word (Word8, Word32)
import Witch (unsafeInto, into, tryFrom)
import Data.Containers.ListUtils (nubOrd)
import Control.Monad.State

import Optics.Core

import EVM.Traversals
import EVM.Types

-- ** Constants **

maxLit :: W256
maxLit = 0xffffffffffffffffffffffffffffffffffffffffffffffffffffffffffffffff

-- ** Stack Ops ** ---------------------------------------------------------------------------------


op1 :: (Expr EWord -> Expr EWord)
    -> (W256 -> W256)
    -> Expr EWord -> Expr EWord
op1 _ concrete (Lit x) = Lit (concrete x)
op1 symbolic _ x = symbolic x

op2 :: (Expr EWord -> Expr EWord -> Expr EWord)
    -> (W256 -> W256 -> W256)
    -> Expr EWord -> Expr EWord -> Expr EWord
op2 _ concrete (Lit x) (Lit y) = Lit (concrete x y)
op2 symbolic _ x y = symbolic x y

op3 :: (Expr EWord -> Expr EWord -> Expr EWord -> Expr EWord)
    -> (W256 -> W256 -> W256 -> W256)
    -> Expr EWord -> Expr EWord -> Expr EWord -> Expr EWord
op3 _ concrete (Lit x) (Lit y) (Lit z) = Lit (concrete x y z)
op3 symbolic _ x y z = symbolic x y z

-- | If a given binary op is commutative, then we always force Lits to the lhs if
-- only one argument is a Lit. This makes writing pattern matches in the
-- simplifier easier.
normArgs :: (Expr EWord -> Expr EWord -> Expr EWord) -> (W256 -> W256 -> W256) -> Expr EWord -> Expr EWord -> Expr EWord
normArgs sym conc l r = case (l, r) of
  (Lit _, _) -> doOp l r
  (_, Lit _) -> doOp r l
  _ -> doOp l r
  where
    doOp = op2 sym conc

-- Integers

add :: Expr EWord -> Expr EWord -> Expr EWord
add = normArgs Add (+)

sub :: Expr EWord -> Expr EWord -> Expr EWord
sub = op2 Sub (-)

mul :: Expr EWord -> Expr EWord -> Expr EWord
mul = normArgs Mul (*)

div :: Expr EWord -> Expr EWord -> Expr EWord
div = op2 Div (\x y -> if y == 0 then 0 else Prelude.div x y)

sdiv :: Expr EWord -> Expr EWord -> Expr EWord
sdiv = op2 SDiv (\x y -> let sx, sy :: Int256
                             sx = fromIntegral x
                             sy = fromIntegral y
                         in if y == 0 then 0 else fromIntegral (sx `quot` sy))

mod :: Expr EWord -> Expr EWord -> Expr EWord
mod = op2 Mod (\x y -> if y == 0 then 0 else x `Prelude.mod` y)

smod :: Expr EWord -> Expr EWord -> Expr EWord
smod = op2 SMod (\x y ->
  let sx, sy :: Int256
      sx = fromIntegral x
      sy = fromIntegral y
  in if y == 0
     then 0
     else fromIntegral (sx `rem` sy))

addmod :: Expr EWord -> Expr EWord -> Expr EWord -> Expr EWord
addmod = op3 AddMod (\x y z ->
  if z == 0
  then 0
  else fromIntegral $ (to512 x + to512 y) `Prelude.mod` to512 z)

mulmod :: Expr EWord -> Expr EWord -> Expr EWord -> Expr EWord
mulmod = op3 MulMod (\x y z ->
   if z == 0
   then 0
   else fromIntegral $ (to512 x * to512 y) `Prelude.mod` to512 z)

exp :: Expr EWord -> Expr EWord -> Expr EWord
exp = op2 Exp (^)

sex :: Expr EWord -> Expr EWord -> Expr EWord
sex = op2 SEx (\bytes x ->
  if bytes >= 32 then x
  else let n = unsafeInto bytes * 8 + 7 in
    if testBit x n
    then x .|. complement (bit n - 1)
    else x .&. (bit n - 1))

-- Booleans

lt :: Expr EWord -> Expr EWord -> Expr EWord
lt = op2 LT (\x y -> if x < y then 1 else 0)

gt :: Expr EWord -> Expr EWord -> Expr EWord
gt = op2 GT (\x y -> if x > y then 1 else 0)

leq :: Expr EWord -> Expr EWord -> Expr EWord
leq = op2 LEq (\x y -> if x <= y then 1 else 0)

geq :: Expr EWord -> Expr EWord -> Expr EWord
geq = op2 GEq (\x y -> if x >= y then 1 else 0)

slt :: Expr EWord -> Expr EWord -> Expr EWord
slt = op2 SLT (\x y ->
  let sx, sy :: Int256
      sx = fromIntegral x
      sy = fromIntegral y
  in if sx < sy then 1 else 0)

sgt :: Expr EWord -> Expr EWord -> Expr EWord
sgt = op2 SGT (\x y ->
  let sx, sy :: Int256
      sx = fromIntegral x
      sy = fromIntegral y
  in if sx > sy then 1 else 0)

eq :: Expr EWord -> Expr EWord -> Expr EWord
eq = normArgs Eq (\x y -> if x == y then 1 else 0)

iszero :: Expr EWord -> Expr EWord
iszero = op1 IsZero (\x -> if x == 0 then 1 else 0)

-- Bits

and :: Expr EWord -> Expr EWord -> Expr EWord
and = normArgs And (.&.)

or :: Expr EWord -> Expr EWord -> Expr EWord
or = normArgs Or (.|.)

xor :: Expr EWord -> Expr EWord -> Expr EWord
xor = normArgs Xor Data.Bits.xor

not :: Expr EWord -> Expr EWord
not = op1 Not complement

shl :: Expr EWord -> Expr EWord -> Expr EWord
shl = op2 SHL (\x y -> if x > 256 then 0 else shiftL y (fromIntegral x))

shr :: Expr EWord -> Expr EWord -> Expr EWord
shr = op2
  (\x y -> case (x, y) of
             -- simplify function selector checks
             (Lit 0xe0, ReadWord (Lit idx) buf)
               -> joinBytes (
                    replicate 28 (LitByte 0) <>
                      [ readByte (Lit idx) buf
                      , readByte (Lit $ idx + 1) buf
                      , readByte (Lit $ idx + 2) buf
                      , readByte (Lit $ idx + 3) buf])
             _ -> SHR x y)
  (\x y -> if x > 256 then 0 else shiftR y (fromIntegral x))

sar :: Expr EWord -> Expr EWord -> Expr EWord
sar = op2 SAR (\x y ->
  let msb = testBit y 255
      asSigned = fromIntegral y :: Int256
  in if x > 256 then
       if msb then maxBound else 0
     else
       fromIntegral $ shiftR asSigned (fromIntegral x))

-- ** Bufs ** --------------------------------------------------------------------------------------


-- | Extracts the byte at a given index from a Buf.
--
-- We do our best to return a concrete value wherever possible, but fallback to
-- an abstract expresion if nescessary. Note that a Buf is an infinite
-- structure, so reads outside of the bounds of a ConcreteBuf return 0. This is
-- inline with the semantics of calldata and memory, but not of returndata.

-- fuly concrete reads
readByte :: Expr EWord -> Expr Buf -> Expr Byte
readByte (Lit x) (ConcreteBuf b)
  = if x <= unsafeInto (maxBound :: Int) && i < BS.length b
    then LitByte (BS.index b i)
    else LitByte 0x0
  where
    i :: Int
    i = case x of
          (W256 (Word256 _ (Word128 _ x'))) -> unsafeInto x'

readByte i@(Lit x) (WriteByte (Lit idx) val src)
  = if x == idx
    then val
    else readByte i src
readByte i@(Lit x) (WriteWord (Lit idx) val src)
  = if x - idx < 32
    then case val of
           (Lit _) -> indexWord (Lit $ x - idx) val
           _ -> IndexWord (Lit $ x - idx) val
    else readByte i src
readByte i@(Lit x) (CopySlice (Lit srcOffset) (Lit dstOffset) (Lit size) src dst)
  = if x - dstOffset < size
    then readByte (Lit $ x - (dstOffset - srcOffset)) src
    else readByte i dst
readByte i@(Lit x) buf@(CopySlice _ (Lit dstOffset) (Lit size) _ dst)
  -- the byte we are trying to read is compeletely outside of the sliced region
  = if x - dstOffset >= size
    then readByte i dst
    else ReadByte (Lit x) buf

-- fully abstract reads
readByte i buf = ReadByte i buf


-- | Reads n bytes starting from idx in buf and returns a left padded word
--
-- If n is >= 32 this is the same as readWord
readBytes :: Int -> Expr EWord -> Expr Buf -> Expr EWord
readBytes (Prelude.min 32 -> n) idx buf
  = joinBytes [readByte (add idx (Lit . unsafeInto $ i)) buf | i <- [0 .. n - 1]]

-- | Reads the word starting at idx from the given buf
readWord :: Expr EWord -> Expr Buf -> Expr EWord
readWord idx b@(WriteWord idx' val buf)
  -- the word we are trying to read exactly matches a WriteWord
  | idx == idx' = val
  | otherwise = case (idx, idx') of
    (Lit i, Lit i') ->
      if i' - i >= 32 && i' - i <= (maxBound :: W256) - 31
      -- the region we are trying to read is completely outside of the WriteWord
      then readWord idx buf
      -- the region we are trying to read partially overlaps the WriteWord
      else readWordFromBytes idx b
    -- we do not have enough information to statically determine whether or not
    -- the region we want to read overlaps the WriteWord
    _ -> readWordFromBytes idx b
readWord (Lit idx) b@(CopySlice (Lit srcOff) (Lit dstOff) (Lit size) src dst)
  -- the region we are trying to read is enclosed in the sliced region
  | (idx - dstOff) < size && 32 <= size - (idx - dstOff) = readWord (Lit $ srcOff + (idx - dstOff)) src
  -- the region we are trying to read is compeletely outside of the sliced region
  | (idx - dstOff) >= size && (idx - dstOff) <= (maxBound :: W256) - 31 = readWord (Lit idx) dst
  -- the region we are trying to read partially overlaps the sliced region
  | otherwise = readWordFromBytes (Lit idx) b
readWord i b = readWordFromBytes i b

-- Attempts to read a concrete word from a buffer by reading 32 individual bytes and joining them together
-- returns an abstract ReadWord expression if a concrete word cannot be constructed
readWordFromBytes :: Expr EWord -> Expr Buf -> Expr EWord
readWordFromBytes (Lit idx) (ConcreteBuf bs) =
  case toInt idx of
    Nothing -> Lit 0
    Just i -> Lit $ word $ padRight 32 $ BS.take 32 $ BS.drop i bs
readWordFromBytes i@(Lit idx) buf = let
    bytes = [readByte (Lit i') buf | i' <- [idx .. idx + 31]]
  in if Prelude.and . (fmap isLitByte) $ bytes
     then Lit (bytesToW256 . mapMaybe maybeLitByte $ bytes)
     else ReadWord i buf
readWordFromBytes idx buf = ReadWord idx buf

{- | Copies a slice of src into dst.

        0           srcOffset       srcOffset + size     length src
        ┌--------------┬------------------┬-----------------┐
   src: |              | ------ sl ------ |                 |
        └--------------┴------------------┴-----------------┘

        0     dstOffset       dstOffset + size     length dst
        ┌--------┬------------------┬-----------------┐
   dst: |   hd   |                  |       tl        |
        └--------┴------------------┴-----------------┘
-}

-- The maximum number of bytes we will expand as part of simplification
--     this limits the amount of memory we will use while simplifying to ~1 GB / rewrite
--     note that things can still stack up, e.g. N such rewrites could eventually eat
--     N*1GB.
maxBytes :: W256
maxBytes = into (maxBound :: Word32) `Prelude.div` 8

copySlice :: Expr EWord -> Expr EWord -> Expr EWord -> Expr Buf -> Expr Buf -> Expr Buf

-- Copies from empty buffers
copySlice _ _ (Lit 0) (ConcreteBuf "") dst = dst
copySlice a b c@(Lit size) d@(ConcreteBuf "") e@(ConcreteBuf "")
  | size < maxBytes = ConcreteBuf $ BS.replicate (unsafeInto size) 0
  | otherwise = CopySlice a b c d e
copySlice srcOffset dstOffset sz@(Lit size) src@(ConcreteBuf "") dst
  | size < maxBytes = copySlice srcOffset dstOffset (Lit size) (ConcreteBuf $ BS.replicate (unsafeInto size) 0) dst
  | otherwise = CopySlice srcOffset dstOffset sz src dst

-- Fully concrete copies
copySlice a@(Lit srcOffset) b@(Lit dstOffset) c@(Lit size) d@(ConcreteBuf src) e@(ConcreteBuf "")
  | srcOffset > unsafeInto (BS.length src), size < maxBytes = ConcreteBuf $ BS.replicate (unsafeInto size) 0
  | srcOffset <= unsafeInto (BS.length src), dstOffset < maxBytes, size < maxBytes = let
    hd = BS.replicate (unsafeInto dstOffset) 0
    sl = padRight (unsafeInto size) $ BS.take (unsafeInto size) (BS.drop (unsafeInto srcOffset) src)
    in ConcreteBuf $ hd <> sl
  | otherwise = CopySlice a b c d e

copySlice a@(Lit srcOffset) b@(Lit dstOffset) c@(Lit size) d@(ConcreteBuf src) e@(ConcreteBuf dst)
  | dstOffset < maxBytes
  , size < maxBytes =
      let hd = padRight (unsafeInto dstOffset) $ BS.take (unsafeInto dstOffset) dst
          sl = if srcOffset > unsafeInto (BS.length src)
            then BS.replicate (unsafeInto size) 0
            else padRight (unsafeInto size) $ BS.take (unsafeInto size) (BS.drop (unsafeInto srcOffset) src)
          tl = BS.drop (unsafeInto dstOffset + unsafeInto size) dst
      in ConcreteBuf $ hd <> sl <> tl
  | otherwise = CopySlice a b c d e

-- copying 32 bytes can be rewritten to a WriteWord on dst (e.g. CODECOPY of args during constructors)
copySlice srcOffset dstOffset (Lit 32) src dst = writeWord dstOffset (readWord srcOffset src) dst

-- concrete indicies & abstract src (may produce a concrete result if we are
-- copying from a concrete region of src)
copySlice s@(Lit srcOffset) d@(Lit dstOffset) sz@(Lit size) src ds@(ConcreteBuf dst)
  | dstOffset < maxBytes, size < maxBytes, srcOffset + (size-1) > srcOffset = let
    hd = padRight (unsafeInto dstOffset) $ BS.take (unsafeInto dstOffset) dst
    sl = [readByte (Lit i) src | i <- [srcOffset .. srcOffset + (size - 1)]]
    tl = BS.drop (unsafeInto dstOffset + unsafeInto size) dst
    in if Prelude.and . (fmap isLitByte) $ sl
       then ConcreteBuf $ hd <> (BS.pack . (mapMaybe maybeLitByte) $ sl) <> tl
       else CopySlice s d sz src ds
  | otherwise = CopySlice s d sz src ds

-- abstract indicies
copySlice srcOffset dstOffset size src dst = CopySlice srcOffset dstOffset size src dst


writeByte :: Expr EWord -> Expr Byte -> Expr Buf -> Expr Buf
writeByte (Lit offset) (LitByte val) (ConcreteBuf "")
  | offset < maxBytes
  = ConcreteBuf $ BS.replicate (unsafeInto offset) 0 <> BS.singleton val
writeByte o@(Lit offset) b@(LitByte byte) buf@(ConcreteBuf src)
  | offset < maxBytes
    = ConcreteBuf $ (padRight (unsafeInto offset) $ BS.take (unsafeInto offset) src)
                 <> BS.pack [byte]
                 <> BS.drop (unsafeInto offset + 1) src
  | otherwise = WriteByte o b buf
writeByte offset byte src = WriteByte offset byte src


writeWord :: Expr EWord -> Expr EWord -> Expr Buf -> Expr Buf
writeWord o@(Lit offset) (WAddr (LitAddr val)) b@(ConcreteBuf _)
<<<<<<< HEAD
  | offset < maxBytes
  = writeWord o (Lit $ into val) b
writeWord (Lit offset) (Lit val) (ConcreteBuf "")
  | offset < maxBytes
  = ConcreteBuf $ BS.replicate (unsafeInto offset) 0 <> word256Bytes val
writeWord o@(Lit offset) v@(Lit val) buf@(ConcreteBuf src)
  | offset < maxBytes
=======
  | offset < maxBytes && offset + 32 < maxBytes
  = writeWord o (Lit $ into val) b
writeWord (Lit offset) (Lit val) (ConcreteBuf "")
  | offset < maxBytes && offset + 32 < maxBytes
  = ConcreteBuf $ BS.replicate (unsafeInto offset) 0 <> word256Bytes val
writeWord o@(Lit offset) v@(Lit val) buf@(ConcreteBuf src)
  | offset < maxBytes && offset + 32 < maxBytes
>>>>>>> ed79da0d
    = ConcreteBuf $ (padRight (unsafeInto offset) $ BS.take (unsafeInto offset) src)
                 <> word256Bytes val
                 <> BS.drop ((unsafeInto offset) + 32) src
  | otherwise = WriteWord o v buf
writeWord idx val b@(WriteWord idx' val' buf)
  -- if the indices match exactly then we just replace the value in the current write and return
  | idx == idx' = WriteWord idx val buf
  | otherwise
    = case (idx, idx') of
        (Lit i, Lit i') -> if i >= i' + 32
                           -- if we can statically determine that the write at
                           -- idx doesn't overlap the write at idx', then we
                           -- push the write down we only consider writes where
                           -- i > i' to avoid infinite loops in this routine.
                           -- This also has the nice side effect of imposing a
                           -- canonical ordering on write chains, making exact
                           -- syntactic equalities between abstract terms more
                           -- likely to occur
                           then WriteWord idx' val' (writeWord idx val buf)
                           -- if we cannot statically determine freedom from
                           -- overlap, then we just return an abstract term
                           else WriteWord idx val b
        -- if we cannot determine statically that the write at idx' is out of
        -- bounds for idx, then we return an abstract term
        _ -> WriteWord idx val b
writeWord offset val src = WriteWord offset val src


-- | Returns the length of a given buffer
--
-- If there are any writes to abstract locations, or CopySlices with an
-- abstract size or dstOffset, an abstract expresion will be returned.
bufLength :: Expr Buf -> Expr EWord
bufLength = bufLengthEnv mempty False

bufLengthEnv :: Map.Map Int (Expr Buf) -> Bool -> Expr Buf -> Expr EWord
bufLengthEnv env useEnv buf = go (Lit 0) buf
  where
    go :: Expr EWord -> Expr Buf -> Expr EWord
    go l (ConcreteBuf b) = EVM.Expr.max l (Lit (unsafeInto . BS.length $ b))
    go l (AbstractBuf b) = EVM.Expr.max l (BufLength (AbstractBuf b))
    go l (WriteWord idx _ b) = go (EVM.Expr.max l (add idx (Lit 32))) b
    go l (WriteByte idx _ b) = go (EVM.Expr.max l (add idx (Lit 1))) b
    go l (CopySlice _ dstOffset size _ dst) = go (EVM.Expr.max l (add dstOffset size)) dst

    go l (GVar (BufVar a)) | useEnv =
      case Map.lookup a env of
        Just b -> go l b
        Nothing -> internalError "cannot compute length of open expression"
    go l (GVar (BufVar a)) = EVM.Expr.max l (BufLength (GVar (BufVar a)))

-- | Return the minimum possible length of a buffer. In the case of an
-- abstract buffer, it is the largest write that is made on a concrete
-- location. Parameterized by an environment for buffer variables.
minLength :: Map.Map Int (Expr Buf) -> Expr Buf -> Maybe Integer
minLength bufEnv = go 0
  where
    go :: W256 -> Expr Buf -> Maybe Integer
    -- base cases
    go l (AbstractBuf _) = if l == 0 then Nothing else Just $ into l
    go l (ConcreteBuf b) = Just . into $ Prelude.max (unsafeInto . BS.length $ b) l
    -- writes to a concrete index
    go l (WriteWord (Lit idx) _ b) = go (Prelude.max l (idx + 32)) b
    go l (WriteByte (Lit idx) _ b) = go (Prelude.max l (idx + 1)) b
    go l (CopySlice _ (Lit dstOffset) (Lit size) _ dst) = go (Prelude.max (dstOffset + size) l) dst
    -- writes to an abstract index are ignored
    go l (WriteWord _ _ b) = go l b
    go l (WriteByte _ _ b) = go l b
    go l (CopySlice _ _ _ _ b) = go l b
    go l (GVar (BufVar a)) = do
      b <- Map.lookup a bufEnv
      go l b

-- returns the largest prefix that is guaranteed to be concrete (if one exists)
-- partial: will hard error if we encounter an input buf with a concrete size > 500mb
-- partial: will hard error if the prefix is > 500mb
concretePrefix :: Expr Buf -> Vector Word8
concretePrefix b = V.create $ do
    v <- MV.new (fromMaybe 1024 inputLen)
    (filled, v') <- go 0 v
    pure $ MV.take filled v'
  where

    -- if our prefix is > 500mb then we have other issues and should just bail...
    maxIdx :: Num i => i
    maxIdx = 500 * (10 ^ (6 :: Int))

    -- attempts to compute a concrete length for the input buffer
    inputLen :: Maybe Int
    inputLen = case bufLength b of
      Lit s -> if s > maxIdx
        then internalError "concretePrefix: input buffer size exceeds 500mb"
        -- unafeInto: s is <= 500,000,000
        else Just (unsafeInto s)
      _ -> Nothing

    -- recursively reads succesive bytes from `b` until we reach a symbolic
    -- byte returns the larged index read from and a reference to the mutable
    -- vec (might not be the same as the input because of the call to grow)
    go :: forall s . Int -> MVector s Word8 -> ST s (Int, MVector s Word8)
    go i v
      -- if the prefix is very large then bail
      | i >= maxIdx = internalError "concretePrefix: prefix size exceeds 500mb"
      -- if the input buffer has a concrete size, then don't read past the end
      | Just mr <- inputLen, i >= mr = pure (i, v)
      -- double the size of the vector if we've reached the end
      | i >= MV.length v = do
        v' <- MV.grow v (MV.length v)
        go i v'
      -- read the byte at `i` in `b` into `v` if it is concrete, or halt if we've reached a symbolic byte
      -- unsafeInto: i will always be positive
      | otherwise = case readByte (Lit . unsafeInto $ i) b of
          LitByte byte -> do
            MV.write v i byte
            go (i+1) v
          _ -> pure (i, v)


word256At :: Expr EWord -> Lens (Expr Buf) (Expr Buf) (Expr EWord) (Expr EWord)
word256At i = lens getter setter where
  getter = readWord i
  setter m x = writeWord i x m

-- | Returns the first n bytes of buf
take :: W256 -> Expr Buf -> Expr Buf
take n = slice (Lit 0) (Lit n)


-- | Returns everything but the first n bytes of buf
drop :: W256 -> Expr Buf -> Expr Buf
drop n buf = slice (Lit n) (sub (bufLength buf) (Lit n)) buf

slice :: Expr EWord -> Expr EWord -> Expr Buf -> Expr Buf
slice offset size src = copySlice offset (Lit 0) size src mempty


toList :: Expr Buf -> Maybe (V.Vector (Expr Byte))
toList (AbstractBuf _) = Nothing
toList (ConcreteBuf bs) = Just $ V.fromList $ LitByte <$> BS.unpack bs
toList buf = case bufLength buf of
  Lit l -> if l <= unsafeInto (maxBound :: Int)
              then Just $ V.generate (unsafeInto l) (\i -> readByte (Lit $ unsafeInto i) buf)
              else internalError "overflow when converting buffer to list"
  _ -> Nothing

fromList :: V.Vector (Expr Byte) -> Expr Buf
fromList bs = case Prelude.and (fmap isLitByte bs) of
  True -> ConcreteBuf . BS.pack . V.toList . V.mapMaybe maybeLitByte $ bs
  -- we want to minimize the size of the resulting expresion, so we do two passes:
  --   1. write all concrete bytes to some base buffer
  --   2. write all symbolic writes on top of this buffer
  -- this is safe because each write in the input vec is to a single byte at a distinct location
  -- runs in O(2n) time, and has pretty minimal allocation & copy overhead in
  -- the concrete part (a single preallocated vec, with no copies)
  False -> V.ifoldl' applySymWrites (ConcreteBuf concreteBytes) bs
    where
      concreteBytes :: ByteString
      concreteBytes = vectorToByteString $ VS.generate (V.length bs) (\idx ->
        case bs V.! idx of
          LitByte b -> b
          _ -> 0)

      applySymWrites :: Expr Buf -> Int -> Expr Byte -> Expr Buf
      applySymWrites buf _ (LitByte _) = buf
      applySymWrites buf idx by = WriteByte (Lit $ unsafeInto idx) by buf

instance Semigroup (Expr Buf) where
  (ConcreteBuf a) <> (ConcreteBuf b) = ConcreteBuf $ a <> b
  a <> b = copySlice (Lit 0) (bufLength a) (bufLength b) b a

instance Monoid (Expr Buf) where
  mempty = ConcreteBuf ""

-- | Removes any irrelevant writes when reading from a buffer
simplifyReads :: Expr a -> Expr a
simplifyReads = \case
  ReadWord (Lit idx) b -> readWord (Lit idx) (stripWrites idx 32 b)
  ReadByte (Lit idx) b -> readByte (Lit idx) (stripWrites idx 1 b)
  a -> a

-- | Strips writes from the buffer that can be statically determined to be out of range
-- TODO: are the bounds here correct? I think there might be some off by one mistakes...
stripWrites :: W256 -> W256 -> Expr Buf -> Expr Buf
stripWrites off size = \case
  AbstractBuf s -> AbstractBuf s
  ConcreteBuf b -> ConcreteBuf $ case off <= off + size of
                                    True -> case tryFrom @W256 (off + size) of
                                      Right n -> BS.take n b
                                      Left _ -> b
                                    False -> b
  WriteByte (Lit idx) v prev
    -> if idx - off >= size
       then stripWrites off size prev
       else WriteByte (Lit idx) v (stripWrites off size prev)
  -- TODO: handle partial overlaps
  WriteWord (Lit idx) v prev
    -> if idx - off >= size && idx - off <= (maxBound :: W256) - 31
       then stripWrites off size prev
       else WriteWord (Lit idx) v (stripWrites off size prev)
  CopySlice (Lit srcOff) (Lit dstOff) (Lit size') src dst
    -> if dstOff - off >= size && dstOff - off <= (maxBound :: W256) - size' - 1
       then stripWrites off size dst
       else CopySlice (Lit srcOff) (Lit dstOff) (Lit size')
                      (stripWrites srcOff size' src)
                      (stripWrites off size dst)
  WriteByte i v prev -> WriteByte i v (stripWrites off size prev)
  WriteWord i v prev -> WriteWord i v (stripWrites off size prev)
  CopySlice srcOff dstOff size' src dst -> CopySlice srcOff dstOff size' src dst
  GVar _ ->  internalError "Unexpected GVar in stripWrites"


-- ** Storage ** -----------------------------------------------------------------------------------


readStorage' :: Expr EWord -> Expr Storage -> Expr EWord
readStorage' loc store = case readStorage loc store of
                           Just v -> v
                           Nothing -> Lit 0

-- | Reads the word at the given slot from the given storage expression.
--
-- Note that we return a Nothing instead of a 0x0 if we are reading from a
-- store that is backed by a ConcreteStore or an EmptyStore and there have been
-- no explicit writes to the requested slot. This makes implementing rpc
-- storage lookups much easier. If the store is backed by an AbstractStore we
-- always return a symbolic value.
readStorage :: Expr EWord -> Expr Storage -> Maybe (Expr EWord)
readStorage w st = go (simplify w) st
  where
    go :: Expr EWord -> Expr Storage -> Maybe (Expr EWord)
    go _ (GVar _) = internalError "Can't read from a GVar"
    go slot s@(AbstractStore _) = Just $ SLoad slot s
    go (Lit l) (ConcreteStore s) = Lit <$> Map.lookup l s
    go slot store@(ConcreteStore _) = Just $ SLoad slot store
    go slot s@(SStore prevSlot val prev) = case (prevSlot, slot) of
      -- if address and slot match then we return the val in this write
      _ | prevSlot == slot -> Just val

      -- if the slots don't match (see previous guard) and are lits, we can skip this write
      (Lit _, Lit _) -> go slot prev

      -- slot is for a map + map -> skip write
      (MappingSlot idA _, MappingSlot idB _)     | idsDontMatch idA idB  -> go slot prev
      (MappingSlot _ keyA, MappingSlot _ keyB)   | surelyNotEq keyA keyB -> go slot prev

      -- special case of array + map -> skip write
      (ArraySlotWithOffset idA _, Keccak64Bytes) | BS.length idA /= 64 -> go slot prev
      (ArraySlotZero idA, Keccak64Bytes)         | BS.length idA /= 64 -> go slot prev

      -- special case of array + map -> skip write
      (Keccak64Bytes, ArraySlotWithOffset idA _) | BS.length idA /= 64 -> go slot prev
      (Keccak64Bytes, ArraySlotZero idA)         | BS.length idA /= 64 -> go slot prev

      -- Fixed SMALL value will never match Keccak (well, it might, but that's VERY low chance)
      (Lit a, Keccak _) | a < 256 -> go slot prev
      (Keccak _, Lit a) | a < 256 -> go slot prev

      -- the chance of adding a value <= 2^32 to any given keccack output
      -- leading to an overflow is effectively zero. the chance of an overflow
      -- occuring here is 2^32/2^256 = 2^-224, which is close enough to zero
      -- for our purposes. This lets us completely simplify reads from write
      -- chains involving writes to arrays at literal offsets.
      (Lit a, Add (Lit b) (Keccak _) ) | a < 256, b < maxW32 -> go slot prev
      (Add (Lit a) (Keccak _) , Lit b) | a < 256, b < maxW32 -> go slot prev

      -- Finding two Keccaks that are < 256 away from each other should be VERY hard
      -- This simplification allows us to deal with maps of structs
      (Add (Lit a2) (Keccak _), Add (Lit b2) (Keccak _)) | a2 /= b2, abs(a2-b2) < 256 -> go slot prev
      (Add (Lit a2) (Keccak _), (Keccak _)) | a2 > 0, a2 < 256 -> go slot prev
      ((Keccak _), Add (Lit b2) (Keccak _)) | b2 > 0, b2 < 256 -> go slot prev

      -- case of array + array, but different id's or different concrete offsets
      -- zero offs vs zero offs
      (ArraySlotZero idA, ArraySlotZero idB)                   | idA /= idB -> go slot prev
      -- zero offs vs non-zero offs
      (ArraySlotZero idA, ArraySlotWithOffset idB _)           | idA /= idB -> go slot prev
      (ArraySlotZero _, ArraySlotWithOffset _ (Lit offB))      | offB /= 0  -> go slot prev
      -- non-zero offs vs zero offs
      (ArraySlotWithOffset idA _, ArraySlotZero idB)           | idA /= idB -> go slot prev
      (ArraySlotWithOffset _ (Lit offA), ArraySlotZero _)      | offA /= 0  -> go slot prev
      -- non-zero offs vs non-zero offs
      (ArraySlotWithOffset idA _, ArraySlotWithOffset idB _)   | idA /= idB -> go slot prev

      (ArraySlotWithOffset _ offA, ArraySlotWithOffset _ offB) | surelyNotEq offA offB -> go slot prev

      -- we are unable to determine statically whether or not we can safely move deeper in the write chain, so return an abstract term
      _ -> Just $ SLoad slot s

    surelyNotEq :: Expr a -> Expr a -> Bool
    surelyNotEq (Lit a) (Lit b) = a /= b
    -- never equal: x+y (y is concrete) vs x+z (z is concrete), y!=z
    surelyNotEq (Add (Lit l1) v1) (Add (Lit l2) v2) = l1 /= l2 && v1 == v2
    -- never equal: x+y (y is concrete, non-zero) vs x
    surelyNotEq v1 (Add (Lit l2) v2) = l2 /= 0 && v1 == v2
    surelyNotEq (Add (Lit l1) v1) v2 = l1 /= 0 && v1 == v2
    surelyNotEq _ _ = False

    maxW32 :: W256
    maxW32 = into (maxBound :: Word32)

-- storage slots for maps are determined by (keccak (bytes32(key) ++ bytes32(id)))
pattern MappingSlot :: ByteString -> Expr EWord -> Expr EWord
pattern MappingSlot id key = Keccak (CopySlice (Lit 0) (Lit 0) (Lit 64) (WriteWord (Lit 0) key (ConcreteBuf id)) (ConcreteBuf ""))

-- keccak of any 64 bytes value
pattern Keccak64Bytes :: Expr EWord
pattern Keccak64Bytes <- Keccak (CopySlice (Lit 0) (Lit 0) (Lit 64) _ (ConcreteBuf ""))

-- storage slots for arrays are determined by (keccak(bytes32(id)) + offset)
pattern ArraySlotWithOffset :: ByteString -> Expr EWord -> Expr EWord
pattern ArraySlotWithOffset id offset = Add (Keccak (ConcreteBuf id)) offset

-- special pattern to match the 0th element because the `Add` term gets simplified out
pattern ArraySlotZero :: ByteString -> Expr EWord
pattern ArraySlotZero id = Keccak (ConcreteBuf id)

-- checks if two mapping ids match or not
idsDontMatch :: ByteString -> ByteString -> Bool
idsDontMatch a b = BS.length a >= 64 && BS.length b >= 64 && diff32to64Byte a b
  where
    diff32to64Byte :: ByteString -> ByteString -> Bool
    diff32to64Byte x y = x32 /= y32
      where
       x32 = BS.take 32 $ BS.drop 32 x
       y32 = BS.take 32 $ BS.drop 32 y

slotPos :: Word8 -> ByteString
slotPos pos = BS.pack ((replicate 31 (0::Word8))++[pos])

-- | Turns Literals into keccak(bytes32(id)) + offset (i.e. writes to arrays)
structureArraySlots :: Expr a -> Expr a
structureArraySlots e = mapExpr go e
  where
    go :: Expr a -> Expr a
    go orig@(Lit key) = case litToArrayPreimage key of
      Just (array, offset) -> ArraySlotWithOffset (slotPos array) (Lit offset)
      _ -> orig
    go a = a

-- Takes in value, checks if it's within 256 of a pre-computed array hash value
-- if it is, it returns (array_number, offset)
litToArrayPreimage :: W256 -> Maybe (Word8, W256)
litToArrayPreimage val = go preImages
  where
    go :: [(W256, Word8)] -> Maybe (Word8, W256)
    go ((image, preimage):ax) = if val >= image && val-image <= 255 then Just (preimage, val-image)
                                                                    else go ax
    go [] = Nothing

-- | Writes a value to a key in a storage expression.
--
-- Concrete writes on top of a concrete or empty store will produce a new
-- ConcreteStore, otherwise we add a new write to the storage expression.
writeStorage :: Expr EWord -> Expr EWord -> Expr Storage -> Expr Storage
writeStorage k@(Lit key) v@(Lit val) store = case store of
  ConcreteStore s -> ConcreteStore (Map.insert key val s)
  _ -> SStore k v store
writeStorage key val store@(SStore key' val' prev)
     = if key == key'
       -- if we're overwriting an existing location, then drop the write
       then SStore key val prev
       else case (key, key') of
              -- if we can know statically that the new write doesn't overlap with the existing write, then we continue down the write chain
              -- we impose an ordering relation on the writes that we push down to ensure termination when this routine is called from the simplifier
              (Lit k, Lit k') -> if k > k'
                                 then SStore key' val' (writeStorage key val prev)
                                 else SStore key val store
              -- otherwise stack a new write on top of the the existing write chain
              _ -> SStore key val store
writeStorage key val store = SStore key val store


getAddr :: Expr Storage -> Maybe (Expr EAddr)
getAddr (SStore _ _ p) = getAddr p
getAddr (AbstractStore a) = Just a
getAddr (ConcreteStore _) = Nothing
getAddr (GVar _) = internalError "cannot determine addr of a GVar"


-- ** Whole Expression Simplification ** -----------------------------------------------------------


-- | Simple recursive match based AST simplification
-- Note: may not terminate!
simplify :: Expr a -> Expr a
simplify e = if (mapExpr go e == e)
               then e
               else simplify (mapExpr go (structureArraySlots e))
  where
    go :: Expr a -> Expr a

    go (Failure a b c) = Failure (simplifyProps a) b c
    go (Partial a b c) = Partial (simplifyProps a) b c
    go (Success a b c d) = Success (simplifyProps a) b c d

    -- redundant CopySlice
    go (CopySlice (Lit 0x0) (Lit 0x0) (Lit 0x0) _ dst) = dst

    -- simplify storage
    go (SLoad slot store) = readStorage' slot store
    go (SStore slot val store) = writeStorage slot val store

    -- simplify buffers
    go o@(ReadWord (Lit _) _) = simplifyReads o
    go (ReadWord idx buf) = readWord idx buf
    go o@(ReadByte (Lit _) _) = simplifyReads o
    go (ReadByte idx buf) = readByte idx buf
    go (BufLength buf) = bufLength buf

    -- We can zero out any bytes in a base ConcreteBuf that we know will be overwritten by a later write
    -- TODO: make this fully general for entire write chains, not just a single write.
    go o@(WriteWord (Lit idx) val (ConcreteBuf b))
      | idx < maxBytes
        = (writeWord (Lit idx) val (
            ConcreteBuf $
              (BS.take (unsafeInto idx) (padRight (unsafeInto idx) b))
              <> (BS.replicate 32 0)
              <> (BS.drop (unsafeInto idx + 32) b)))
      | otherwise = o
    go (WriteWord a b c) = writeWord a b c

    go (WriteByte a b c) = writeByte a b c

    -- truncate some concrete source buffers to the portion relevant for the CopySlice if we're copying a fully concrete region
    go orig@(CopySlice srcOff@(Lit n) dstOff size@(Lit sz)
        -- It doesn't matter what wOffs we write to, because only the first
        -- n+sz of ConcreteBuf will be used by CopySlice
        (WriteWord wOff value (ConcreteBuf buf)) dst)
          -- Let's not deal with overflow
          | n+sz >= n
          , n+sz >= sz
          , n+sz <= maxBytes
            = (CopySlice srcOff dstOff size
                (WriteWord wOff value (ConcreteBuf simplifiedBuf)) dst)
          | otherwise = orig
            where simplifiedBuf = BS.take (unsafeInto (n+sz)) buf
    go (CopySlice a b c d f) = copySlice a b c d f

    go (IndexWord a b) = indexWord a b

    -- LT
    go (EVM.Types.LT (Lit a) (Lit b))
      | a < b = Lit 1
      | otherwise = Lit 0
    go (EVM.Types.LT _ (Lit 0)) = Lit 0

    -- normalize all comparisons in terms of LT
    go (EVM.Types.GT a b) = lt b a
    go (EVM.Types.GEq a b) = leq b a
    go (EVM.Types.LEq a b) = EVM.Types.IsZero (gt a b)
    go (IsZero a) = iszero a

    -- syntactic Eq reduction
    go (Eq (Lit a) (Lit b))
      | a == b = Lit 1
      | otherwise = Lit 0
    go (Eq (Lit 0) (Sub a b)) = eq a b
    go (Eq a b)
      | a == b = Lit 1
      | otherwise = eq a b

    -- redundant ITE
    go (ITE (Lit x) a b)
      | x == 0 = b
      | otherwise = a

    -- address masking
    go (And (Lit 0xffffffffffffffffffffffffffffffffffffffff) a@(WAddr _)) = a

    -- literal addresses
    go (WAddr (LitAddr a)) = Lit $ into a

    -- simple div/mod/add/sub
    go (Div o1@(Lit _)  o2@(Lit _)) = EVM.Expr.div  o1 o2
    go (SDiv o1@(Lit _) o2@(Lit _)) = EVM.Expr.sdiv o1 o2
    go (Mod o1@(Lit _)  o2@(Lit _)) = EVM.Expr.mod  o1 o2
    go (SMod o1@(Lit _) o2@(Lit _)) = EVM.Expr.smod o1 o2
    go (Add o1@(Lit _)  o2@(Lit _)) = EVM.Expr.add  o1 o2
    go (Sub o1@(Lit _)  o2@(Lit _)) = EVM.Expr.sub  o1 o2

    -- double add/sub.
    -- Notice that everything is done mod 2**256. So for example:
    -- (a-b)+c observes the same arithmetic equalities as we are used to
    --         in infinite integers. In fact, it can be re-written as:
    -- (a+(W256Max-b)+c), which is the same as:
    -- (a+c+(W256Max-b)), which is the same as:
    -- (a+(c-b))
    -- In other words, subtraction is just adding a much larger number.
    --    So 3-1 mod 6 = 3+(6-1) mod 6 = 3+5 mod 6 = 5+3 mod 6 = 2
    go (Sub (Sub orig (Lit x)) (Lit y)) = Sub orig (Lit (y+x))
    go (Sub (Add orig (Lit x)) (Lit y)) = Sub orig (Lit (y-x))
    go (Add (Add orig (Lit x)) (Lit y)) = Add orig (Lit (y+x))
    go (Add (Sub orig (Lit x)) (Lit y)) = Add orig (Lit (y-x))

    -- redundant add / sub
    go (Sub (Add a b) c)
      | a == c = b
      | b == c = a
      | otherwise = sub (add a b) c

    -- Add is associative. We are doing left-growing trees because LIT is
    -- arranged to the left. This way, they accumulate in all combinations.
    -- See `sim-assoc-add` test cases in test.hs
    go (Add a (Add b c)) = add (add a b) c
    go (Add (Add (Lit a) x) (Lit b)) = add (Lit (a+b)) x

    -- add / sub identities
    go (Add a b)
      | b == (Lit 0) = a
      | a == (Lit 0) = b
      | otherwise = add a b
    go (Sub a b)
      | a == b = Lit 0
      | b == (Lit 0) = a
      | otherwise = sub a b

    -- SHL / SHR by 0
    go (SHL a v)
      | a == (Lit 0) = v
      | otherwise = shl a v
    go (SHR a v)
      | a == (Lit 0) = v
      | otherwise = shr a v

    -- doubled And
    go o@(And a (And b c))
      | a == c = (And a b)
      | a == b = (And b c)
      | otherwise = o

    -- Bitwise AND & OR. These MUST preserve bitwise equivalence
    go o@(And (Lit x) _)
      | x == 0 = Lit 0
      | otherwise = o
    go o@(And v (Lit x))
      | x == 0 = Lit 0
      | x == maxLit = v
      | otherwise = o
    go o@(Or (Lit x) b)
      | x == 0 = b
      | otherwise = o
    go o@(Or a (Lit x))
      | x == 0 = a
      | otherwise = o

    -- If x is ever non zero the Or will always evaluate to some non zero value and the false branch will be unreachable
    -- NOTE: with AND this does not work, because and(0x8, 0x4) = 0
    go (ITE (Or (Lit x) a) t f)
      | x == 0 = ITE a t f
      | otherwise = t
    go (ITE (Or a b@(Lit _)) t f) = ITE (Or b a) t f

    -- we write at least 32, so if x <= 32, it's FALSE
    go o@(EVM.Types.LT (BufLength (WriteWord {})) (Lit x))
      | x <= 32 = Lit 0
      | otherwise = o
    -- we write at least 32, so if x < 32, it's TRUE
    go o@(EVM.Types.LT (Lit x) (BufLength (WriteWord {})))
      | x < 32 = Lit 1
      | otherwise = o

    -- Double NOT is a no-op, since it's a bitwise inversion
    go (EVM.Types.Not (EVM.Types.Not a)) = a

    -- Some trivial min / max eliminations
    go (Max a b) = EVM.Expr.max a b
    go (Min a b) = case (a, b) of
                     (Lit 0, _) -> Lit 0
                     _ -> EVM.Expr.min a b

    -- Mul is associative. We are doing left-growing trees because LIT is
    -- arranged to the left. This way, they accumulate in all combinations.
    -- See `sim-assoc-add` test cases in test.hs
    go (Mul a (Mul b c)) = mul (mul a b) c
    go (Mul (Mul (Lit a) x) (Lit b)) = mul (Lit (a*b)) x

    -- Some trivial mul eliminations
    go (Mul a b) = case (a, b) of
                     (Lit 0, _) -> Lit 0
                     (Lit 1, _) -> b
                     _ -> mul a b

    -- Some trivial div eliminations
    go (Div (Lit 0) _) = Lit 0 -- divide 0 by anything (including 0) is zero in EVM
    go (Div _ (Lit 0)) = Lit 0 -- divide anything by 0 is zero in EVM
    go (Div a (Lit 1)) = a

    -- If a >= b then the value of the `Max` expression can never be < b
    go o@(LT (Max (Lit a) _) (Lit b))
      | a >= b = Lit 0
      | otherwise = o
    go o@(SLT (Sub (Max (Lit a) _) (Lit b)) (Lit c))
      = let sa, sb, sc :: Int256
            sa = fromIntegral a
            sb = fromIntegral b
            sc = fromIntegral c
        in if sa >= sb && sa - sb >= sc
           then Lit 0
           else o

    go a = a


-- ** Prop Simplification ** -----------------------------------------------------------------------


simplifyProps :: [Prop] -> [Prop]
simplifyProps ps = if canBeSat then simplified else [PBool False]
  where
    simplified = remRedundantProps . map simplifyProp . flattenProps $ ps
    canBeSat = constFoldProp simplified

-- | Evaluate the provided proposition down to its most concrete result
simplifyProp :: Prop -> Prop
simplifyProp prop =
  let new = mapProp' go (simpInnerExpr prop)
  in if (new == prop) then prop else simplifyProp new
  where
    go :: Prop -> Prop

    -- LT/LEq comparisions
    go (PLT  (Var _) (Lit 0)) = PBool False
    go (PLEq (Lit 0) (Var _)) = PBool True
    go (PLT  (Lit val) (Var _)) | val == maxLit = PBool False
    go (PLEq (Var _) (Lit val)) | val == maxLit = PBool True
    go (PLT (Lit l) (Lit r)) = PBool (l < r)
    go (PLEq (Lit l) (Lit r)) = PBool (l <= r)
    go (PLEq a (Max b _)) | a == b = PBool True
    go (PLEq a (Max _ b)) | a == b = PBool True
    go (PLT (Max (Lit a) b) (Lit c)) | a < c = PLT b (Lit c)
    go (PLT (Lit 0) (Eq a b)) = PEq a b

    -- negations
    go (PNeg (PBool b)) = PBool (Prelude.not b)
    go (PNeg (PNeg a)) = a

    -- solc specific stuff
    go (PEq (IsZero (Eq a b)) (Lit 0)) = PEq a b
    go (PEq (IsZero (IsZero (Eq a b))) (Lit 0)) = PNeg (PEq a b)

    -- iszero(a) -> (a == 0)
    -- iszero(iszero(a))) -> ~(a == 0) -> a > 0
    -- iszero(iszero(a)) == 0 -> ~~(a == 0) -> a == 0
    -- ~(iszero(iszero(a)) == 0) -> ~~~(a == 0) -> ~(a == 0) -> a > 0
    go (PNeg (PEq (IsZero (IsZero a)) (Lit 0))) = PGT a (Lit 0)

    -- iszero(a) -> (a == 0)
    -- iszero(a) == 0 -> ~(a == 0)
    -- ~(iszero(a) == 0) -> ~~(a == 0) -> a == 0
    go (PNeg (PEq (IsZero a) (Lit 0))) = PEq a (Lit 0)

    -- a < b == 0 -> ~(a < b)
    -- ~(a < b == 0) -> ~~(a < b) -> a < b
    go (PNeg (PEq (LT a b) (Lit 0x0))) = PLT a b

    -- And/Or
    go (PAnd (PBool l) (PBool r)) = PBool (l && r)
    go (PAnd (PBool False) _) = PBool False
    go (PAnd _ (PBool False)) = PBool False
    go (POr (PBool True) _) = PBool True
    go (POr _ (PBool True)) = PBool True
    go (POr (PBool l) (PBool r)) = PBool (l || r)

    -- Imply
    go (PImpl _ (PBool True)) = PBool True
    go (PImpl (PBool True) b) = b
    go (PImpl (PBool False) _) = PBool True

    -- Eq
    go (PEq (Eq a b) (Lit 0)) = PNeg (PEq a b)
    go (PEq (Eq a b) (Lit 1)) = PEq a b
    go (PEq (Sub a b) (Lit 0)) = PEq a b
    go (PEq (Lit l) (Lit r)) = PBool (l == r)
    go o@(PEq l r)
      | l == r = PBool True
      | otherwise = o
    go p = p


    -- Applies `simplify` to the inner part of a Prop, e.g.
    -- (PEq (Add (Lit 1) (Lit 2)) (Var "a")) becomes
    -- (PEq (Lit 3) (Var "a")
    simpInnerExpr :: Prop -> Prop
    -- rewrite everything as LEq or LT
    simpInnerExpr (PGEq a b) = simpInnerExpr (PLEq b a)
    simpInnerExpr (PGT a b) = simpInnerExpr (PLT b a)
    -- simplifies the inner expression
    simpInnerExpr (PEq a b) = PEq (simplify a) (simplify b)
    simpInnerExpr (PLT a b) = PLT (simplify a) (simplify b)
    simpInnerExpr (PLEq a b) = PLEq (simplify a) (simplify b)
    simpInnerExpr (PNeg a) = PNeg (simpInnerExpr a)
    simpInnerExpr (PAnd a b) = PAnd (simpInnerExpr a) (simpInnerExpr b)
    simpInnerExpr (POr a b) = POr (simpInnerExpr a) (simpInnerExpr b)
    simpInnerExpr (PImpl a b) = PImpl (simpInnerExpr a) (simpInnerExpr b)
    simpInnerExpr orig@(PBool _) = orig

-- Makes [PAnd a b] into [a,b]
flattenProps :: [Prop] -> [Prop]
flattenProps [] = []
flattenProps (a:ax) = case a of
  PAnd x1 x2 -> x1:x2:flattenProps ax
  x -> x:flattenProps ax

-- removes redundant (constant True/False) props
remRedundantProps :: [Prop] -> [Prop]
remRedundantProps p = nubOrd $ collapseFalse . filter (\x -> x /= PBool True) $ p
  where
    collapseFalse ps = if isJust $ find (== PBool False) ps then [PBool False] else ps


-- ** Conversions ** -------------------------------------------------------------------------------


litAddr :: Addr -> Expr EWord
litAddr = Lit . into

exprToAddr :: Expr EWord -> Maybe Addr
exprToAddr (Lit x) = Just (unsafeInto x)
exprToAddr _ = Nothing

-- TODO: make this smarter, probably we will need to use the solver here?
wordToAddr :: Expr EWord -> Maybe (Expr EAddr)
wordToAddr = go . simplify
  where
    go :: Expr EWord -> Maybe (Expr EAddr)
    go = \case
      WAddr a -> Just a
      Lit a -> Just $ LitAddr (truncateToAddr a)
      _ -> Nothing

litCode :: BS.ByteString -> [Expr Byte]
litCode bs = fmap LitByte (BS.unpack bs)

to512 :: W256 -> Word512
to512 = fromIntegral


-- ** Helpers ** -----------------------------------------------------------------------------------


-- Is the given expr a literal byte?
isLitByte :: Expr Byte -> Bool
isLitByte (LitByte _) = True
isLitByte _ = False

-- Is the given expr a literal word?
isLitWord :: Expr EWord -> Bool
isLitWord (Lit _) = True
isLitWord (WAddr (LitAddr _)) = True
isLitWord _ = False

isSuccess :: Expr End -> Bool
isSuccess = \case
  Success {} -> True
  _ -> False

isFailure :: Expr End -> Bool
isFailure = \case
  Failure {} -> True
  _ -> False

isPartial :: Expr End -> Bool
isPartial = \case
  Partial {} -> True
  _ -> False

-- | Returns the byte at idx from the given word.
indexWord :: Expr EWord -> Expr EWord -> Expr Byte
-- Simplify masked reads:
--
--
--                reads across the mask boundry
--                return an abstract expression
--                            │
--                            │
--   reads outside of         │             reads over the mask read
--   the mask return 0        │             from the underlying word
--          │                 │                       │
--          │           ┌─────┘                       │
--          ▼           ▼                             ▼
--        ┌───┐       ┌─┬─┬─────────────────────────┬───┬──────────────┐
--        │   │       │ │ │                         │   │              │    mask
--        │   │       │ └─┼─────────────────────────┼───┼──────────────┘
--        │   │       │   │                         │   │
--    ┌───┼───┼───────┼───┼─────────────────────────┼───┼──────────────┐
--    │   │┼┼┼│       │┼┼┼│                         │┼┼┼│              │    w
--    └───┴───┴───────┴───┴─────────────────────────┴───┴──────────────┘
--   MSB                                                              LSB
--    ────────────────────────────────────────────────────────────────►
--    0                                                               31
--
--                    indexWord 0 reads from the MSB
--                    indexWord 31 reads from the LSB
--
indexWord i@(Lit idx) e@(And (Lit mask) w)
  -- if the mask is all 1s then read from the undelrying word
  -- we need this case to avoid overflow
  | mask == fullWordMask = indexWord (Lit idx) w
  -- if the index is a read from the masked region then read from the underlying word
  | idx <= 31
  , isPower2 (mask + 1)
  , isByteAligned mask
  , idx >= unmaskedBytes
    = indexWord (Lit idx) w
  -- if the read is outside of the masked region return 0
  | idx <= 31
  , isPower2 (mask + 1)
  , isByteAligned mask
  , idx < unmaskedBytes
    = LitByte 0
  -- if the mask is not a power of 2, or it does not align with a byte boundry return an abstract expression
  | idx <= 31 = IndexWord i e
  -- reads outside the range of the source word return 0
  | otherwise = LitByte 0
  where
    isPower2 n = n .&. (n-1) == 0
    fullWordMask = (2 ^ (256 :: W256)) - 1
    unmaskedBytes = fromIntegral $ (countLeadingZeros mask) `Prelude.div` 8
    isByteAligned m = (countLeadingZeros m) `Prelude.mod` 8 == 0
indexWord (Lit idx) (Lit w)
  | idx <= 31 = LitByte . fromIntegral $ shiftR w (248 - unsafeInto idx * 8)
  | otherwise = LitByte 0
indexWord (Lit idx) (JoinBytes zero        one        two       three
                               four        five       six       seven
                               eight       nine       ten       eleven
                               twelve      thirteen   fourteen  fifteen
                               sixteen     seventeen  eighteen  nineteen
                               twenty      twentyone  twentytwo twentythree
                               twentyfour  twentyfive twentysix twentyseven
                               twentyeight twentynine thirty    thirtyone)
  | idx == 0 = zero
  | idx == 1 = one
  | idx == 2 = two
  | idx == 3 = three
  | idx == 4 = four
  | idx == 5 = five
  | idx == 6 = six
  | idx == 7 = seven
  | idx == 8 = eight
  | idx == 9 = nine
  | idx == 10 = ten
  | idx == 11 = eleven
  | idx == 12 = twelve
  | idx == 13 = thirteen
  | idx == 14 = fourteen
  | idx == 15 = fifteen
  | idx == 16 = sixteen
  | idx == 17 = seventeen
  | idx == 18 = eighteen
  | idx == 19 = nineteen
  | idx == 20 = twenty
  | idx == 21 = twentyone
  | idx == 22 = twentytwo
  | idx == 23 = twentythree
  | idx == 24 = twentyfour
  | idx == 25 = twentyfive
  | idx == 26 = twentysix
  | idx == 27 = twentyseven
  | idx == 28 = twentyeight
  | idx == 29 = twentynine
  | idx == 30 = thirty
  | idx == 31 = thirtyone
  | otherwise = LitByte 0
indexWord idx w = IndexWord idx w


padByte :: Expr Byte -> Expr EWord
padByte (LitByte b) = Lit . bytesToW256 $ [b]
padByte b = joinBytes [b]

-- | Converts a list of bytes into a W256.
-- TODO: semantics if the input is too large?
bytesToW256 :: [Word8] -> W256
bytesToW256 = word . BS.pack

padBytesLeft :: Int -> [Expr Byte] -> [Expr Byte]
padBytesLeft n bs
  | length bs > n = Prelude.take n bs
  | length bs == n = bs
  | otherwise = padBytesLeft n (LitByte 0 : bs)

joinBytes :: [Expr Byte] -> Expr EWord
joinBytes bs
  | Prelude.and . (fmap isLitByte) $ bs = Lit . bytesToW256 . (mapMaybe maybeLitByte) $ bs
  | otherwise = let
      bytes = padBytesLeft 32 bs
    in JoinBytes
      (bytes !! 0)  (bytes !! 1)  (bytes !! 2)  (bytes !! 3)
      (bytes !! 4)  (bytes !! 5)  (bytes !! 6)  (bytes !! 7)
      (bytes !! 8)  (bytes !! 9)  (bytes !! 10) (bytes !! 11)
      (bytes !! 12) (bytes !! 13) (bytes !! 14) (bytes !! 15)
      (bytes !! 16) (bytes !! 17) (bytes !! 18) (bytes !! 19)
      (bytes !! 20) (bytes !! 21) (bytes !! 22) (bytes !! 23)
      (bytes !! 24) (bytes !! 25) (bytes !! 26) (bytes !! 27)
      (bytes !! 28) (bytes !! 29) (bytes !! 30) (bytes !! 31)

eqByte :: Expr Byte -> Expr Byte -> Expr EWord
eqByte (LitByte x) (LitByte y) = Lit $ if x == y then 1 else 0
eqByte x y = EqByte x y

min :: Expr EWord -> Expr EWord -> Expr EWord
min x y = normArgs Min Prelude.min x y

max :: Expr EWord -> Expr EWord -> Expr EWord
max (Lit 0) y = y
max x (Lit 0) = x
max x y = normArgs Max Prelude.max x y

numBranches :: Expr End -> Int
numBranches (ITE _ t f) = numBranches t + numBranches f
numBranches _ = 1

allLit :: [Expr Byte] -> Bool
allLit = Data.List.and . fmap (isLitByte)

-- | True if the given expression contains any node that satisfies the
-- input predicate
containsNode :: (forall a. Expr a -> Bool) -> Expr b -> Bool
containsNode p = getAny . foldExpr go (Any False)
  where
    go :: Expr a -> Any
    go node | p node  = Any True
    go _ = Any False

inRange :: Int -> Expr EWord -> Prop
inRange sz e = PAnd (PGEq e (Lit 0)) (PLEq e (Lit $ 2 ^ sz - 1))


-- | images of keccak(bytes32(x)) where 0 <= x < 256
preImages :: [(W256, Word8)]
preImages = [(keccak' (word256Bytes . into $ i), i) | i <- [0..255]]

data ConstState = ConstState
  { values :: Map.Map (Expr EWord) W256
  , canBeSat :: Bool
  }
  deriving (Show)

-- | Folds constants
constFoldProp :: [Prop] -> Bool
constFoldProp ps = oneRun ps (ConstState mempty True)
  where
    oneRun ps2 startState = (execState (mapM (go . simplifyProp) ps2) startState).canBeSat
    go :: Prop -> State ConstState ()
    go x = case x of
        -- PEq
        PEq (Lit l) a -> do
          s <- get
          case Map.lookup a s.values of
            Just l2 -> case l==l2 of
                True -> pure ()
                False -> put ConstState {canBeSat=False, values=mempty}
            Nothing -> do
              let vs' = Map.insert a l s.values
              put $ s{values=vs'}
        PEq a b@(Lit _) -> go (PEq b a)
        -- PNeg
        PNeg (PEq (Lit l) a) -> do
          s <- get
          case Map.lookup a s.values of
            Just l2 -> case l==l2 of
                True -> put ConstState {canBeSat=False, values=mempty}
                False -> pure ()
            Nothing -> pure()
        PNeg (PEq a b@(Lit _)) -> go $ PNeg (PEq b a)
        -- Others
        PAnd a b -> do
          go a
          go b
        POr a b -> do
          s <- get
          let
            v1 = oneRun [a] s
            v2 = oneRun [b] s
          when (Prelude.not v1) $ go b
          when (Prelude.not v2) $ go a
          s2 <- get
          put $ s{canBeSat=(s2.canBeSat && (v1 || v2))}
        PBool False -> put $ ConstState {canBeSat=False, values=mempty}
        _ -> pure ()<|MERGE_RESOLUTION|>--- conflicted
+++ resolved
@@ -374,15 +374,6 @@
 
 writeWord :: Expr EWord -> Expr EWord -> Expr Buf -> Expr Buf
 writeWord o@(Lit offset) (WAddr (LitAddr val)) b@(ConcreteBuf _)
-<<<<<<< HEAD
-  | offset < maxBytes
-  = writeWord o (Lit $ into val) b
-writeWord (Lit offset) (Lit val) (ConcreteBuf "")
-  | offset < maxBytes
-  = ConcreteBuf $ BS.replicate (unsafeInto offset) 0 <> word256Bytes val
-writeWord o@(Lit offset) v@(Lit val) buf@(ConcreteBuf src)
-  | offset < maxBytes
-=======
   | offset < maxBytes && offset + 32 < maxBytes
   = writeWord o (Lit $ into val) b
 writeWord (Lit offset) (Lit val) (ConcreteBuf "")
@@ -390,7 +381,6 @@
   = ConcreteBuf $ BS.replicate (unsafeInto offset) 0 <> word256Bytes val
 writeWord o@(Lit offset) v@(Lit val) buf@(ConcreteBuf src)
   | offset < maxBytes && offset + 32 < maxBytes
->>>>>>> ed79da0d
     = ConcreteBuf $ (padRight (unsafeInto offset) $ BS.take (unsafeInto offset) src)
                  <> word256Bytes val
                  <> BS.drop ((unsafeInto offset) + 32) src
