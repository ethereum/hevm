{-# Language TupleSections #-}
{-# Language DataKinds #-}

module EVM.SymExec where

import Prelude hiding (Word)

import Data.Tuple (swap)
import Control.Lens hiding (pre)
import EVM hiding (Query, Revert, push, bytecode, cache)
import qualified EVM
import EVM.Exec
import qualified EVM.Fetch as Fetch
import EVM.ABI
import EVM.SMT
import EVM.Traversals
import qualified EVM.Expr as Expr
import EVM.Stepper (Stepper)
import qualified EVM.Stepper as Stepper
import qualified Control.Monad.Operational as Operational
import Control.Monad.State.Strict hiding (state)
import EVM.Types
import EVM.Concrete (createAddress)
import qualified EVM.FeeSchedule as FeeSchedule
import Data.DoubleWord (Word256)
import Control.Concurrent.Async
import Data.Maybe
<<<<<<< HEAD
import Data.List (foldl', find)
import Data.Tuple (swap)
import Data.ByteString (ByteString)
import Data.ByteString (null, pack)
=======
import Data.List (foldl', sortBy)
import Data.ByteString (ByteString)
import qualified Data.ByteString as BS
>>>>>>> ea17e263
import qualified Control.Monad.State.Class as State
import Data.Bifunctor (first, second)
import Data.Text (Text)
import Data.Map (Map)
import qualified Data.Map as Map
import qualified Data.Text as T
import qualified Data.Text.IO as T
import qualified Data.Text.Lazy as TL
import qualified Data.Text.Lazy.IO as TL
import EVM.Format (formatExpr)
import Data.Set (Set, isSubsetOf, size)
import qualified Data.Set as Set
import Control.Concurrent.STM (atomically, TVar, readTVarIO, readTVar, newTVarIO, writeTVar)
import Control.Concurrent.Spawn
import GHC.Conc (getNumProcessors)
import EVM.Format (indent, formatBinary)

data ProofResult a b c = Qed a | Cex b | SMTTimeout c | SMTError c String
  deriving (Show, Eq)
type VerifyResult = ProofResult () (Expr End, SMTCex) (Expr End)
type EquivResult = ProofResult () (SMTCex) ()

isTimeout :: ProofResult a b c -> Bool
isTimeout (Timeout _) = True
isTimeout _ = False

isCex :: ProofResult a b c -> Bool
isCex (Cex _) = True
isCex _ = False

isQed :: ProofResult a b c -> Bool
isQed (Qed _) = True
isQed _ = False

<<<<<<< HEAD
containsA :: Eq a => Eq b => Eq c => ProofResult a b c -> [(d , e, ProofResult a b c)] -> Bool
containsA a lst = isJust $ Data.List.find (\(_, _, c) -> c == a) lst

sameCnstr :: ProofResult a b c -> (d , e, ProofResult a b c) -> Bool
sameCnstr a e = (\(_, _, c) -> checkCnstr c a) e
  where
    checkCnstr x y = case (x, y) of
      (Qed _, Qed _) -> True
      (Cex _, Cex _) -> True
      (SMTTimeout _, SMTTimeout _) -> True
      (SMTError {}, SMTError {}) -> True
      _ -> False

=======
>>>>>>> ea17e263
data VeriOpts = VeriOpts
  { simp :: Bool
  , debug :: Bool
  , maxIter :: Maybe Integer
  , askSmtIters :: Maybe Integer
  , rpcInfo :: Fetch.RpcInfo
  }
  deriving (Eq, Show)

defaultVeriOpts :: VeriOpts
defaultVeriOpts = VeriOpts
  { simp = True
  , debug = False
  , maxIter = Nothing
  , askSmtIters = Nothing
  , rpcInfo = Nothing
  }

rpcVeriOpts :: (Fetch.BlockNumber, Text) -> VeriOpts
rpcVeriOpts info = defaultVeriOpts { rpcInfo = Just info }

debugVeriOpts :: VeriOpts
debugVeriOpts = defaultVeriOpts { debug = True }

extractCex :: VerifyResult -> Maybe (Expr End, SMTCex)
extractCex (Cex c) = Just c
extractCex _ = Nothing

inRange :: Int -> Expr EWord -> Prop
inRange sz e = PAnd (PGEq e (Lit 0)) (PLEq e (Lit $ 2 ^ sz - 1))

bool :: Expr EWord -> Prop
bool e = POr (PEq e (Lit 1)) (PEq e (Lit 0))

-- | Abstract calldata argument generation
symAbiArg :: Text -> AbiType -> CalldataFragment
symAbiArg name = \case
  AbiUIntType n ->
    if n `mod` 8 == 0 && n <= 256
    then let v = Var name in St [inRange n v] v
    else error "bad type"
  AbiIntType n ->
    if n `mod` 8 == 0 && n <= 256
    -- TODO: is this correct?
    then let v = Var name in St [inRange n v] v
    else error "bad type"
  AbiBoolType -> let v = Var name in St [bool v] v
  AbiAddressType -> let v = Var name in St [inRange 160 v] v
  AbiBytesType n
    -> if n > 0 && n <= 32
       then let v = Var name in St [inRange (n * 8) v] v
       else error "bad type"
  AbiArrayType sz tp -> Comp $ fmap (\n -> symAbiArg (name <> n) tp) [T.pack (show n) | n <- [0..sz-1]]
  t -> error $ "TODO: symbolic abi encoding for " <> show t

data CalldataFragment
  = St [Prop] (Expr EWord)
  | Dy [Prop] (Expr EWord) (Expr Buf)
  | Comp [CalldataFragment]
  deriving (Show, Eq)

-- | Generates calldata matching given type signature, optionally specialized
-- with concrete arguments.
-- Any argument given as "<symbolic>" or omitted at the tail of the list are
-- kept symbolic.
symCalldata :: Text -> [AbiType] -> [String] -> Expr Buf -> (Expr Buf, [Prop])
symCalldata sig typesignature concreteArgs base =
  let args = concreteArgs <> replicate (length typesignature - length concreteArgs)  "<symbolic>"
      mkArg :: AbiType -> String -> Int -> CalldataFragment
      mkArg typ "<symbolic>" n = symAbiArg (T.pack $ "arg" <> show n) typ
      mkArg typ arg _ = let v = makeAbiValue typ arg
                        in case v of
                             AbiUInt _ w -> St [] . Lit . num $ w
                             AbiInt _ w -> St [] . Lit . num $ w
                             AbiAddress w -> St [] . Lit . num $ w
                             AbiBool w -> St [] . Lit $ if w then 1 else 0
                             _ -> error "TODO"
      calldatas = zipWith3 mkArg typesignature args [1..]
      (cdBuf, props) = combineFragments calldatas base
      withSelector = writeSelector cdBuf sig
      sizeConstraints
        = (Expr.bufLength withSelector .>= cdLen calldatas)
        .&& (Expr.bufLength withSelector .< (Lit (2 ^ (64 :: Integer))))
  in (withSelector, sizeConstraints : props)

cdLen :: [CalldataFragment] -> Expr EWord
cdLen = go (Lit 4)
  where
    go acc = \case
      [] -> acc
      (hd:tl) -> case hd of
                   St _ _ -> go (Expr.add acc (Lit 32)) tl
                   _ -> error "unsupported"

writeSelector :: Expr Buf -> Text -> Expr Buf
writeSelector buf sig = writeSel (Lit 0) $ writeSel (Lit 1) $ writeSel (Lit 2) $ writeSel (Lit 3) buf
  where
    sel = ConcreteBuf $ selector sig
    writeSel idx = Expr.writeByte idx (Expr.readByte idx sel)

combineFragments :: [CalldataFragment] -> Expr Buf -> (Expr Buf, [Prop])
combineFragments fragments base = go (Lit 4) fragments (base, [])
  where
    go :: Expr EWord -> [CalldataFragment] -> (Expr Buf, [Prop]) -> (Expr Buf, [Prop])
    go _ [] acc = acc
    go idx (f:rest) (buf, ps) = case f of
                             St p w -> go (Expr.add idx (Lit 32)) rest (Expr.writeWord idx w buf, p <> ps)
                             s -> error $ "unsupported cd fragment: " <> show s


abstractVM :: Maybe (Text, [AbiType]) -> [String] -> ByteString -> Maybe Precondition -> StorageModel -> VM
abstractVM typesignature concreteArgs contractCode maybepre storagemodel = finalVm
  where
    (calldata', calldataProps) = case typesignature of
                 Nothing -> (AbstractBuf "txdata", [])
                 Just (name, typs) -> symCalldata name typs concreteArgs (AbstractBuf "txdata")
    store = case storagemodel of
              SymbolicS -> AbstractStore
              InitialS -> EmptyStore
              ConcreteS -> ConcreteStore mempty
    caller' = Caller 0
    value' = CallValue 0
    code' = RuntimeCode (ConcreteRuntimeCode contractCode)
    vm' = loadSymVM code' store caller' value' calldata' calldataProps
    precond = case maybepre of
                Nothing -> []
                Just p -> [p vm']
    finalVm = vm' & over constraints (<> precond)

loadSymVM :: ContractCode -> Expr Storage -> Expr EWord -> Expr EWord -> Expr Buf -> [Prop] -> VM
loadSymVM x initStore addr callvalue' calldata' calldataProps =
  (makeVm $ VMOpts
    { vmoptContract = initialContract x
    , vmoptCalldata = (calldata', calldataProps)
    , vmoptValue = callvalue'
    , vmoptStorageBase = Symbolic
    , vmoptAddress = createAddress ethrunAddress 1
    , vmoptCaller = addr
    , vmoptOrigin = ethrunAddress --todo: generalize
    , vmoptCoinbase = 0
    , vmoptNumber = 0
    , vmoptTimestamp = (Lit 0)
    , vmoptBlockGaslimit = 0
    , vmoptGasprice = 0
    , vmoptPrevRandao = 42069
    , vmoptGas = 0xffffffffffffffff
    , vmoptGaslimit = 0xffffffffffffffff
    , vmoptBaseFee = 0
    , vmoptPriorityFee = 0
    , vmoptMaxCodeSize = 0xffffffff
    , vmoptSchedule = FeeSchedule.berlin
    , vmoptChainId = 1
    , vmoptCreate = False
    , vmoptTxAccessList = mempty
    , vmoptAllowFFI = False
    }) & set (env . contracts . at (createAddress ethrunAddress 1))
             (Just (initialContract x))
       & set (env . EVM.storage) initStore


-- | Interpreter which explores all paths at branching points.
-- returns an Expr representing the possible executions
interpret
  :: Fetch.Fetcher
  -> Maybe Integer -- max iterations
  -> Maybe Integer -- ask smt iterations
  -> Stepper (Expr End)
  -> StateT VM IO (Expr End)
interpret fetcher maxIter askSmtIters =
  eval . Operational.view

  where
    eval
      :: Operational.ProgramView Stepper.Action (Expr End)
      -> StateT VM IO (Expr End)

    eval (Operational.Return x) = pure x

    eval (action Operational.:>>= k) =
      case action of
        Stepper.Exec ->
          (State.state . runState) exec >>= interpret fetcher maxIter askSmtIters . k
        Stepper.Run ->
          (State.state . runState) run >>= interpret fetcher maxIter askSmtIters . k
        Stepper.IOAct q ->
          mapStateT liftIO q >>= interpret fetcher maxIter askSmtIters . k
        Stepper.Ask (EVM.PleaseChoosePath cond continue) -> do
          assign result Nothing
          vm <- get
          case maxIterationsReached vm maxIter of
            -- TODO: parallelise
            Nothing -> do
              a <- interpret fetcher maxIter askSmtIters (Stepper.evm (continue True) >>= k)
              put vm
              b <- interpret fetcher maxIter askSmtIters (Stepper.evm (continue False) >>= k)
              return $ ITE cond a b
            Just n ->
              -- Let's escape the loop. We give no guarantees at this point
              interpret fetcher maxIter askSmtIters (Stepper.evm (continue (not n)) >>= k)
        Stepper.Wait q -> do
          let performQuery = do
                m <- liftIO (fetcher q)
                interpret fetcher maxIter askSmtIters (Stepper.evm m >>= k)

          case q of
            PleaseAskSMT _ _ continue -> do
              codelocation <- getCodeLocation <$> get
              iteration <- num . fromMaybe 0 <$> use (iterations . at codelocation)

              -- if this is the first time we are branching at this point,
              -- explore both branches without consulting SMT.
              -- Exploring too many branches is a lot cheaper than
              -- consulting our SMT solver.
              if iteration < (fromMaybe 5 askSmtIters)
              then interpret fetcher maxIter askSmtIters (Stepper.evm (continue EVM.Unknown) >>= k)
              else performQuery

            _ -> performQuery

        Stepper.EVM m ->
          State.state (runState m) >>= interpret fetcher maxIter askSmtIters . k

maxIterationsReached :: VM -> Maybe Integer -> Maybe Bool
maxIterationsReached _ Nothing = Nothing
maxIterationsReached vm (Just maxIter) =
  let codelocation = getCodeLocation vm
      iters = view (iterations . at codelocation . non 0) vm
  in if num maxIter <= iters
     then view (EVM.cache . path . at (codelocation, iters - 1)) vm
     else Nothing


type Precondition = VM -> Prop
type Postcondition = VM -> Expr End -> Prop


checkAssert :: SolverGroup -> [Word256] -> ByteString -> Maybe (Text, [AbiType]) -> [String] -> VeriOpts -> IO (Either ExprError (Expr End, [VerifyResult]))
checkAssert solvers errs c signature' concreteArgs opts = verifyContract solvers c signature' concreteArgs opts SymbolicS Nothing (Just $ checkAssertions errs)

{- |Checks if an assertion violation has been encountered

  hevm recognises the following as an assertion violation:

  1. the invalid opcode (0xfe) (solc < 0.8)
  2. a revert with a reason of the form `abi.encodeWithSelector("Panic(uint256)", code)`, where code is one of the following (solc >= 0.8):
    - 0x00: Used for generic compiler inserted panics.
    - 0x01: If you call assert with an argument that evaluates to false.
    - 0x11: If an arithmetic operation results in underflow or overflow outside of an unchecked { ... } block.
    - 0x12; If you divide or modulo by zero (e.g. 5 / 0 or 23 % 0).
    - 0x21: If you convert a value that is too big or negative into an enum type.
    - 0x22: If you access a storage byte array that is incorrectly encoded.
    - 0x31: If you call .pop() on an empty array.
    - 0x32: If you access an array, bytesN or an array slice at an out-of-bounds or negative index (i.e. x[i] where i >= x.length or i < 0).
    - 0x41: If you allocate too much memory or create an array that is too large.
    - 0x51: If you call a zero-initialized variable of internal function type.

  see: https://docs.soliditylang.org/en/v0.8.6/control-structures.html?highlight=Panic#panic-via-assert-and-error-via-require
-}
checkAssertions :: [Word256] -> Postcondition
checkAssertions errs _ = \case
  Revert _ (ConcreteBuf msg) -> PBool $ msg `notElem` (fmap panicMsg errs)
  Revert _ b -> foldl' PAnd (PBool True) (fmap (PNeg . PEq b . ConcreteBuf . panicMsg) errs)
  _ -> PBool True

-- |By default hevm checks for all assertions except those which result from arithmetic overflow
defaultPanicCodes :: [Word256]
defaultPanicCodes = [ 0x00, 0x01, 0x12, 0x21, 0x22, 0x31, 0x32, 0x41, 0x51 ]

allPanicCodes :: [Word256]
allPanicCodes = [ 0x00, 0x01, 0x11, 0x12, 0x21, 0x22, 0x31, 0x32, 0x41, 0x51 ]

-- |Produces the revert message for solc >=0.8 assertion violations
panicMsg :: Word256 -> ByteString
panicMsg err = (selector "Panic(uint256)") <> (encodeAbiValue $ AbiUInt 256 err)

verifyContract :: SolverGroup ->ByteString -> Maybe (Text, [AbiType]) -> [String] -> VeriOpts -> StorageModel -> Maybe Precondition -> Maybe Postcondition -> IO (Either ExprError (Expr End, [VerifyResult]))
verifyContract solvers theCode signature' concreteArgs opts storagemodel maybepre maybepost = do
  let preState = abstractVM signature' concreteArgs theCode maybepre storagemodel
  verify solvers opts preState maybepost

pruneDeadPaths :: [VM] -> [VM]
pruneDeadPaths =
  filter $ \vm -> case view result vm of
    Just (VMFailure DeadPath) -> False
    _ -> True

-- | Stepper that parses the result of Stepper.runFully into an Expr End
runExpr :: Stepper.Stepper (Expr End)
runExpr = do
  vm <- Stepper.runFully
  let asserts = view keccakEqs vm
  pure $ case view result vm of
    Nothing -> error "Internal Error: vm in intermediate state after call to runFully"
    Just (VMSuccess buf) -> Return asserts buf (view (env . EVM.storage) vm)
    Just (VMFailure e) -> case e of
      EVM.InvalidOpcode _ -> Failure asserts EVM.Types.InvalidOpcode
      EVM.IllegalOverflow -> Failure asserts EVM.Types.IllegalOverflow
      EVM.StackLimitExceeded -> Failure asserts EVM.Types.StackLimitExceeded
      EVM.InvalidMemoryAccess -> Failure asserts EVM.Types.InvalidMemoryAccess
      EVM.BadJumpDestination -> Failure asserts EVM.Types.BadJumpDestination
      EVM.StackUnderrun -> Failure asserts EVM.Types.StackUnderrun
      EVM.SelfDestruct -> Failure asserts EVM.Types.SelfDestruct
      EVM.Revert buf -> EVM.Types.Revert asserts buf
      -- Many other types of EVMError-s are allowed, all captured below as Failure + ExprError's WrappedEVMError
      e' -> Failure asserts $ EVM.Types.WrappedEVMError (show e')

-- | Converts a given top level expr into a list of final states and the associated path conditions for each state
flattenExpr :: Expr End -> [Either ExprError([Prop], Expr End)]
flattenExpr = go []
  where
    go :: [Prop] -> Expr End ->  [Either ExprError([Prop], Expr End)]
    go pcs = \case
      ITE c t f -> go (PNeg ((PEq c (Lit 0))) : pcs) t <> go (PEq c (Lit 0) : pcs) f
      e@(Revert _ _) -> [Right (pcs, e)]
      e@(Return _ _ _) -> [Right (pcs, e)]
      Failure _ o@(WrappedEVMError _) ->  [Left o]
      e@(Failure _ _) -> [Right (pcs, e)]
      GVar _ -> error "cannot flatten an Expr containing a GVar"

-- | Strips unreachable branches from a given expr
-- Returns a list of executed SMT queries alongside the reduced expression for debugging purposes
-- Note that the reduced expression loses information relative to the original
-- one if jump conditions are removed. This restriction can be removed once
-- Expr supports attaching knowledge to AST nodes.
-- Although this algorithm currently parallelizes nicely, it does not exploit
-- the incremental nature of the task at hand. Introducing support for
-- incremental queries might let us go even faster here.
-- TODO: handle errors properly
reachable :: SolverGroup -> Expr End -> IO ([SMT2], Expr End)
reachable solvers e = do
    res <- go [] e
    pure $ second (fromMaybe (error "Internal Error: no reachable paths found")) res
  where
    {-
       Walk down the tree and collect pcs.
       Dispatch a reachability query at each leaf.
       If reachable return the expr wrapped in a Just. If not return Nothing.
       When walking back up the tree drop unreachable subbranches.
    -}
    go :: [Prop] -> Expr End -> IO ([SMT2], Maybe (Expr End))
    go pcs = \case
      ITE c t f -> do
        (tres, fres) <- concurrently
          (go (PEq (Lit 1) c : pcs) t)
          (go (PEq (Lit 0) c : pcs) f)
        let subexpr = case (snd tres, snd fres) of
              (Just t', Just f') -> Just $ ITE c t' f'
              (Just t', Nothing) -> Just t'
              (Nothing, Just f') -> Just f'
              (Nothing, Nothing) -> Nothing
        pure (fst tres <> fst fres, subexpr)
      leaf -> do
        let query = assertProps pcs
        res <- checkSat solvers query
        case res of
          Sat _ -> pure ([query], Just leaf)
          Unsat -> pure ([query], Nothing)
          r -> error $ "Invalid solver result: " <> show r


-- | Evaluate the provided proposition down to its most concrete result
evalProp :: Prop -> Prop
evalProp = \case
  o@(PBool _) -> o
  o@(PNeg p)  -> case p of
              (PBool b) -> PBool (not b)
              _ -> o
  o@(PEq l r) -> if l == r
                 then PBool True
                 else o
  o@(PLT (Lit l) (Lit r)) -> if l < r
                             then PBool True
                             else o
  o@(PGT (Lit l) (Lit r)) -> if l > r
                             then PBool True
                             else o
  o@(PGEq (Lit l) (Lit r)) -> if l >= r
                              then PBool True
                              else o
  o@(PLEq (Lit l) (Lit r)) -> if l <= r
                              then PBool True
                              else o
  o@(PAnd l r) -> case (evalProp l, evalProp r) of
                    (PBool True, PBool True) -> PBool True
                    (PBool _, PBool _) -> PBool False
                    _ -> o
  o@(POr l r) -> case (evalProp l, evalProp r) of
                   (PBool False, PBool False) -> PBool False
                   (PBool _, PBool _) -> PBool True
                   _ -> o
  o -> o


-- | Extract contraints stored in  Expr End nodes
extractProps :: Expr End -> [Prop]
extractProps = \case
  ITE _ _ _ -> []
  Revert asserts _ -> asserts
  Return asserts _ _ -> asserts
  Failure asserts _ -> asserts
  GVar _ -> error "cannot extract props from a GVar"


tooLargeCopy :: Expr 'End -> Bool
tooLargeCopy expr = or (foldExpr go [] expr)
  where
    go :: Expr a -> [Bool]
    go = \case
      (CopySlice _ _ (Lit size) _ _) -> [size > 1024]
      _  ->  []

getRight ::Either a b -> b
getRight (Right a) = a
getRight _ = undefined
getLeft ::Either a b -> a
getLeft  (Left a) = a
getLeft  _ = undefined

-- | Symbolically execute the VM and check all endstates against the postcondition, if available.
verify :: SolverGroup -> VeriOpts -> VM -> Maybe Postcondition -> IO (Either ExprError (Expr End, [VerifyResult]))
verify solvers opts preState maybepost = do
  putStrLn "Exploring contract"

  exprInter <- evalStateT (interpret (Fetch.oracle solvers (rpcInfo opts)) (maxIter opts) (askSmtIters opts) runExpr) preState
  when (debug opts) $ T.writeFile "unsimplified.expr" (formatExpr exprInter)

  putStrLn "Simplifying expression"
  expr <- if (simp opts) then (pure $ Expr.simplify exprInter) else pure exprInter
  when (debug opts) $ T.writeFile "simplified.expr" (formatExpr expr)

  putStrLn $ "Explored contract (" <> show (Expr.numBranches expr) <> " branches)"

  case maybepost of
    Nothing -> pure $ Right (expr, [Qed ()])
    Just post -> do
      let flattenedExpr = flattenExpr expr
      let
        -- Filter out any leaves that can be statically shown to be safe
        canViolate = flip filter flattenedExpr $ \case
          Right (_, leaf) -> case evalProp (post preState leaf) of
                               PBool True -> False
                               _ -> True
          Left _          -> False
        assumes = view constraints preState
      if not (tooLargeCopy expr) then do
        let withQueries = flip fmap canViolate $ \case
                                    Right (pcs, leaf) -> Right (assertProps (PNeg (post preState leaf) : assumes <> extractProps leaf <> pcs), leaf)
                                    Left a -> Left a
        putStrLn $ "Checking for reachability of " <> show (length withQueries) <> " potential property violation(s)"
        when (debug opts) $ forM_ (zip [(1 :: Int)..] withQueries) $ \case
          (idx, Right (q, leaf)) -> do
            TL.writeFile
              ("query-" <> show idx <> ".smt2")
              ("; " <> (TL.pack $ show leaf) <> "\n\n" <> formatSMT2 q <> "\n\n(check-sat)")
          (idx, Left _) -> TL.writeFile ("query-" <> show idx <> ".smt2") "INVALID QUERY"
        -- Dispatch the remaining branches to the solver to check for violations
        results <- dispatch withQueries
        let nonQeds = filter findNonQeds results
        pure $ if Prelude.null nonQeds then Right (expr, [Qed ()]) else Right (expr, fmap toVRes nonQeds)
      else do
        pure $ Left (EVM.Types.WrappedEVMError "Too large copy")
  where
    findNonQeds :: Either ExprError (CheckSatResult, Expr 'End) -> Bool
    findNonQeds = \case
      Right (res, _) -> not . isUnsat $ res
      _ -> True

    dispatch :: [Either ExprError (SMT2, Expr 'End)] -> IO [Either ExprError (CheckSatResult, Expr 'End)]
    dispatch queries = flip mapConcurrently queries $ \case
      Right (query, leaf) -> do
        res <- checkSat solvers query
        pure $ Right (res, leaf)
      Left e              -> pure $ Left e
    toVRes :: Either ExprError (CheckSatResult, Expr End) -> VerifyResult
    toVRes = \case
      Left _ -> error "what should we do here?? Individual errors returned?"
      Right (res, leaf) -> case res of
        Sat model -> Cex (leaf, model)
        EVM.SMT.Unknown -> SMTTimeout (leaf)
        Unsat -> Qed ()
        EVM.SMT.Error e -> SMTError leaf ("SMT Solver Error, solver responded with: " <> show e)

type UnsatCache = TVar [Set Prop]

-- | Compares two contract runtimes for trace equivalence by running two VMs and comparing the end states.
<<<<<<< HEAD
equivalenceCheck :: SolverGroup -> ByteString -> ByteString -> VeriOpts -> Maybe (Text, [AbiType]) -> IO (Either ExprError [(Maybe SMTCex, Prop, ProofResult () () ())])
equivalenceCheck solvers bytecodeA bytecodeB opts signature' = do
  let
    bytecodeA' = if Data.ByteString.null bytecodeA then Data.ByteString.pack [0] else bytecodeA
    bytecodeB' = if Data.ByteString.null bytecodeB then Data.ByteString.pack [0] else bytecodeB
    preStateA = abstractVM signature' [] bytecodeA' Nothing SymbolicS
    preStateB = abstractVM signature' [] bytecodeB' Nothing SymbolicS

  aExpr <- evalStateT (interpret (Fetch.oracle solvers Nothing) (maxIter opts) (askSmtIters opts) runExpr) preStateA
  bExpr <- evalStateT (interpret (Fetch.oracle solvers Nothing) (maxIter opts) (askSmtIters opts) runExpr) preStateB
  aExprSimp <- if (simp opts) then (pure $ Expr.simplify aExpr) else pure aExpr
  bExprSimp <- if (simp opts) then (pure $ Expr.simplify bExpr) else pure bExpr
  when (debug opts) $ putStrLn $ "num of aExprSimp endstates:" <> (show $ length $ flattenExpr aExprSimp) <> "\nnum of bExprSimp endstates:" <> (show $ length $ flattenExpr bExprSimp)

  -- Check each pair of end states for equality:
  let
      flattenedA =  flattenExpr aExprSimp
      flattenedB =  flattenExpr bExprSimp
      differingEndStates = uncurry distinct <$> [(a,b) | Right a <- flattenedA, Right b <- flattenedB]
      distinct :: ([Prop], Expr End) -> ([Prop], Expr End) -> Prop
      distinct (aProps, aEnd) (bProps, bEnd) =
        let
          differingResults = case (aEnd, bEnd) of
            (Return _ aOut aStore, Return _ bOut bStore) ->
              if aOut == bOut && aStore == bStore then PBool False
                                                  else aStore ./= bStore  .|| aOut ./= bOut
            (Return {}, _) -> PBool True
            (_, Return {}) -> PBool True
            (Revert _ a, Revert _ b) -> if a==b then PBool False else a ./= b
            (Revert _ _, _) -> PBool True
            (_, Revert _ _) -> PBool True
            (Failure _ erra, Failure _ errb) -> if erra==errb then PBool False else PBool True
            (GVar _, _) -> error "Expressions cannot contain global vars"
            (_ , GVar _) -> error "Expressions cannot contain global vars"
            (Failure _ (WrappedEVMError s), _) -> error $ "Unhandled error: " <> s
            (_, Failure _ (WrappedEVMError s)) -> error $ "Unhandled error: " <> s
            (ITE _ _ _, _ ) -> error "Expressions must be flattened"
            (_, ITE _ _ _) -> error "Expressions must be flattened"

        -- if the SMT solver can find a common input that satisfies BOTH sets of path conditions
        -- AND the output differs, then we are in trouble. We do this for _every_ pair of paths, which
        -- makes this exhaustive
        in
        if differingResults == PBool False
           then PBool False
           else (foldl PAnd (PBool True) aProps) .&& (foldl PAnd (PBool True) bProps)  .&& differingResults
  -- If there exists a pair of end states where this is not the case,
  -- the following constraint is satisfiable
  do
    let diffEndStFilt = filter (/= PBool False) differingEndStates
    putStrLn $ "Equivalence checking " <> (show $ length diffEndStFilt) <> " combinations"
    when (debug opts) $ forM_ (zip diffEndStFilt [1 :: Integer ..]) (\(x, i) -> T.writeFile ("prop-checked-" <> show i) (T.pack $ show x))
    results <- flip mapConcurrently (zip diffEndStFilt [1 :: Integer ..]) $ \(prop, i) -> do
      let assertedProps = assertProps [prop]
      let filename = "eq-check-" <> show i <> ".smt2"
      when (debug opts) $ T.writeFile (filename) $ (TL.toStrict $ formatSMT2 assertedProps) <> "\n(check-sat)"
      res <- case prop of
        PBool False -> pure Unsat
        _ -> checkSat solvers assertedProps
      case res of
       Sat a -> return (Just a, prop, Cex ())
       Unsat -> return (Nothing, prop, Qed ())
       EVM.SMT.Unknown -> return (Nothing, prop, SMTTimeout ())
       EVM.SMT.Error txt -> error $ "Error while running solver: `" <> T.unpack txt <> "` SMT file was: `" <> filename <> "`"
    return $ Right $ filter (\(_, _, res) -> res /= Qed ()) results
=======
--
-- We do this by asking the solver to find a common input for each pair of endstates that satisfies the path
-- conditions for both sides and produces a differing output. If we can find such an input, then we have a clear
-- equivalence break, and since we run this check for every pair of end states, the check is exhaustive.
equivalenceCheck :: SolverGroup -> ByteString -> ByteString -> VeriOpts -> Maybe (Text, [AbiType]) -> IO [EquivResult]
equivalenceCheck solvers bytecodeA bytecodeB opts signature' = do
  case bytecodeA == bytecodeB of
    True -> do
      putStrLn "bytecodeA and bytecodeB are identical"
      pure [Qed ()]
    False -> do
      branchesA <- getBranches bytecodeA
      branchesB <- getBranches bytecodeB
      let allPairs = [(a,b) | a <- branchesA, b <- branchesB]
      putStrLn $ "Found " <> (show $ length allPairs) <> " total pairs of endstates"

      when (debug opts) $ putStrLn
                        $ "endstates in bytecodeA: " <> (show $ length branchesA)
                       <> "\nendstates in bytecodeB: " <> (show $ length branchesB)

      let differingEndStates = sortBySize (mapMaybe (uncurry distinct) allPairs)
      putStrLn $ "Asking the SMT solver for " <> (show $ length differingEndStates) <> " pairs"
      when (debug opts) $ forM_ (zip differingEndStates [(1::Integer)..]) (\(x, i) ->
        T.writeFile ("prop-checked-" <> show i) (T.pack $ show x))

      knownUnsat <- newTVarIO []
      procs <- getNumProcessors
      results <- checkAll differingEndStates knownUnsat procs

      let useful = foldr (\(_, b) n -> if b then n+1 else n) (0::Integer) results
      putStrLn $ "Reuse of previous queries was Useful in " <> (show useful) <> " cases"
      case all isQed . fmap fst $ results of
        True -> pure [Qed ()]
        False -> pure $ filter (/= Qed ()) . fmap fst $ results
  where
    -- we order the sets by size because this gives us more cache hits when
    -- running our queries later on (since we rely on a subset check)
    sortBySize :: [Set a] -> [Set a]
    sortBySize = sortBy (\a b -> if size a > size b then Prelude.LT else Prelude.GT)

    -- returns True if a is a subset of any of the sets in b
    subsetAny :: Set Prop -> [Set Prop] -> Bool
    subsetAny a b = foldr (\bp acc -> acc || isSubsetOf a bp) False b

    -- decompiles the given bytecode into a list of branches
    getBranches :: ByteString -> IO [([Prop], Expr End)]
    getBranches bs = do
      let
        bytecode = if BS.null bs then BS.pack [0] else bs
        prestate = abstractVM signature' [] bytecode Nothing SymbolicS
      expr <- evalStateT (interpret (Fetch.oracle solvers Nothing) (maxIter opts) (askSmtIters opts) runExpr) prestate
      let simpl = if (simp opts) then (Expr.simplify expr) else expr
      pure $ flattenExpr simpl

    -- checks for satisfiability of all the props in the provided set. skips
    -- the solver if we can determine unsatisfiability from the cache already
    -- the last element of the returned tuple indicates whether the cache was
    -- used or not
    check :: UnsatCache -> Set Prop -> IO (EquivResult, Bool)
    check knownUnsat props = do
      let smt = assertProps $ Set.toList props
      ku <- readTVarIO knownUnsat
      res <- if subsetAny props ku
             then pure (True, Unsat)
             else (fmap ((False),) (checkSat solvers smt))
      case res of
        (_, Sat x) -> pure (Cex x, False)
        (quick, Unsat) -> case quick of
                            True  -> pure (Qed (), quick)
                            False -> do
                              -- nb: we might end up with duplicates here due to a
                              -- potential race, but it doesn't matter for correctness
                              atomically $ readTVar knownUnsat >>= writeTVar knownUnsat . (props :)
                              pure (Qed (), False)
        (_, EVM.SMT.Unknown) -> pure (Timeout (), False)
        (_, Error txt) -> error $ "Error while running solver: `" <> T.unpack txt -- <> "` SMT file was: `" <> filename <> "`"

    -- Allows us to run it in parallel. Note that this (seems to) run it
    -- from left-to-right, and with a max of K threads. This is in contrast to
    -- mapConcurrently which would spawn as many threads as there are jobs, and
    -- run them in a random order. We ordered them correctly, though so that'd be bad
    checkAll :: [(Set Prop)] -> UnsatCache -> Int -> IO [(EquivResult, Bool)]
    checkAll input cache numproc = do
       wrap <- pool numproc
       parMapIO (wrap . (check cache)) input

    -- Takes two branches and returns a set of props that will need to be
    -- satisfied for the two branches to violate the equivalence check. i.e.
    -- for a given pair of branches, equivalence is violated if there exists an
    -- input that satisfies the branch conditions from both sides and produces
    -- a differing result in each branch
    distinct :: ([Prop], Expr End) -> ([Prop], Expr End) -> Maybe (Set Prop)
    distinct (aProps, aEnd) (bProps, bEnd) =
      let
        differingResults = case (aEnd, bEnd) of
          (Return _ aOut aStore, Return _ bOut bStore) ->
            if aOut == bOut && aStore == bStore
            then PBool False
            else aStore ./= bStore .|| aOut ./= bOut
          (Return {}, _) -> PBool True
          (_, Return {}) -> PBool True
          (Revert _ a, Revert _ b) -> if a == b then PBool False else a ./= b
          (Revert _ _, _) -> PBool True
          (_, Revert _ _) -> PBool True
          (Failure _ (TmpErr s), _) -> error $ "Unhandled error: " <> s
          (_, Failure _ (TmpErr s)) -> error $ "Unhandled error: " <> s
          (Failure _ erra, Failure _ errb) -> if erra==errb then PBool False else PBool True
          (ITE _ _ _, _) -> error "Expressions must be flattened"
          (_, ITE _ _ _) -> error "Expressions must be flattened"
          (a, b) -> if a == b
                    then PBool False
                    else error $ "Internal Error: Unimplemented. Left: " <> show a <> " Right: " <> show b
      in case differingResults of
        -- if the end states are the same, then they can never produce a
        -- different result under any circumstances
        PBool False -> Nothing
        -- if we can statically determine that the end states differ, then we
        -- ask the solver to find us inputs that satisfy both sets of branch
        -- conditions
        PBool True  -> Just . Set.fromList $ aProps <> bProps
        -- if we cannot statically determine whether or not the end states
        -- differ, then we ask the solver if the end states can differ if both
        -- sets of path conditions are satisfiable
        _ -> Just . Set.fromList $ differingResults : aProps <> bProps
>>>>>>> ea17e263

both' :: (a -> b) -> (a, a) -> (b, b)
both' f (x, y) = (f x, f y)

produceModels :: SolverGroup -> Expr End -> IO (Either ExprError [(Expr End, CheckSatResult)])
produceModels solvers expr = do
  let flattened = flattenExpr expr
      withQueries = fmap (first (assertProps)) $ fmap getRight flattened
  results <- flip mapConcurrently withQueries $ \(query, leaf) -> do
    res <- checkSat solvers query
    pure (res, leaf)
  -- if isLeft flattened then pure $ Left $ getLeft flattened
  -- else pure $ Right $ fmap swap $ filter (\(res, _) -> not . isUnsat $ res) results
  pure $ Right $ fmap swap $ filter (\(res, _) -> not . isUnsat $ res) results

showModel :: Expr Buf -> (Expr End, CheckSatResult) -> IO ()
showModel cd (expr, res) = do
  case res of
    Unsat -> pure () -- ignore unreachable branches
    EVM.SMT.Error e -> error $ "Internal error: smt solver returned an error: " <> show e
    EVM.SMT.Unknown -> do
      putStrLn "--- Branch ---"
      putStrLn ""
      putStrLn "Unable to produce a model for the following end state:"
      putStrLn ""
      T.putStrLn $ indent 2 $ formatExpr expr
      putStrLn ""
    Sat cex -> do
      putStrLn "--- Branch ---"
      putStrLn ""
      putStrLn "Inputs:"
      putStrLn ""
      T.putStrLn $ indent 2 $ formatCex cd cex
      putStrLn ""
      putStrLn "End State:"
      putStrLn ""
      T.putStrLn $ indent 2 $ formatExpr expr
      putStrLn ""


formatCex :: Expr Buf -> SMTCex -> Text
formatCex cd m@(SMTCex _ _ blockContext txContext) = T.unlines $
  [ "Calldata:"
  , indent 2 cd'
  , ""
  ]
  <> txCtx
  <> blockCtx
  where
    -- we attempt to produce a model for calldata by substituting all variables
    -- and buffers provided by the model into the original calldata expression.
    -- If we have a concrete result then we diplay it, otherwise we diplay
    -- `Any`. This is a little bit of a hack (and maybe unsound?), but we need
    -- it for branches that do not refer to calldata at all (e.g. the top level
    -- callvalue check inserted by solidity in contracts that don't have any
    -- payable functions).
    cd' = prettyBuf $ Expr.simplify $ subModel m cd

    txCtx :: [Text]
    txCtx
      | Map.null txContext = []
      | otherwise =
        [ "Transaction Context:"
        , indent 2 $ T.unlines $ Map.foldrWithKey (\key val acc -> (showTxCtx key <> ": " <> (T.pack $ show val)) : acc) mempty (filterSubCtx txContext)
        , ""
        ]

    -- strips the frame arg from frame context vars to make them easier to read
    showTxCtx :: Expr EWord -> Text
    showTxCtx (CallValue _) = "CallValue"
    showTxCtx (Caller _) = "Caller"
    showTxCtx (Address _) = "Address"
    showTxCtx x = T.pack $ show x

    -- strips all frame context that doesn't come from the top frame
    filterSubCtx :: Map (Expr EWord) W256 -> Map (Expr EWord) W256
    filterSubCtx = Map.filterWithKey go
      where
        go :: Expr EWord -> W256 -> Bool
        go (CallValue x) _ = x == 0
        go (Caller x) _ = x == 0
        go (Address x) _ = x == 0
        go (Balance {}) _ = error "TODO: BALANCE"
        go (SelfBalance {}) _ = error "TODO: SELFBALANCE"
        go (Gas {}) _ = error "TODO: Gas"
        go _ _ = False

    blockCtx :: [Text]
    blockCtx
      | Map.null blockContext = []
      | otherwise =
        [ "Block Context:"
        , indent 2 $ T.unlines $ Map.foldrWithKey (\key val acc -> (T.pack $ show key <> ": " <> show val) : acc) mempty txContext
        , ""
        ]

    prettyBuf :: Expr Buf -> Text
    prettyBuf (ConcreteBuf "") = "Empty"
    prettyBuf (ConcreteBuf bs) = formatBinary bs
    prettyBuf _ = "Any"

-- | Takes a buffer and a Cex and replaces all abstract values in the buf with concrete ones from the Cex
subModel :: SMTCex -> Expr a -> Expr a
subModel c expr = subBufs (buffers c) . subVars (vars c) . subVars (blockContext c) . subVars (txContext c) $ expr
  where
    subVars model b = Map.foldlWithKey subVar b model
    subVar :: Expr a -> Expr EWord -> W256 -> Expr a
    subVar b var val = mapExpr go b
      where
        go :: Expr a -> Expr a
        go = \case
          v@(Var _) -> if v == var
                      then Lit val
                      else v
          e -> e

    subBufs model b = Map.foldlWithKey subBuf b model
    subBuf :: Expr a -> Expr Buf -> ByteString -> Expr a
    subBuf b var val = mapExpr go b
      where
        go :: Expr a -> Expr a
        go = \case
          a@(AbstractBuf _) -> if a == var
                      then ConcreteBuf val
                      else a
          e -> e<|MERGE_RESOLUTION|>--- conflicted
+++ resolved
@@ -25,16 +25,14 @@
 import Data.DoubleWord (Word256)
 import Control.Concurrent.Async
 import Data.Maybe
-<<<<<<< HEAD
 import Data.List (foldl', find)
 import Data.Tuple (swap)
+import Data.Either (isLeft, isRight)
 import Data.ByteString (ByteString)
 import Data.ByteString (null, pack)
-=======
 import Data.List (foldl', sortBy)
 import Data.ByteString (ByteString)
 import qualified Data.ByteString as BS
->>>>>>> ea17e263
 import qualified Control.Monad.State.Class as State
 import Data.Bifunctor (first, second)
 import Data.Text (Text)
@@ -57,10 +55,6 @@
 type VerifyResult = ProofResult () (Expr End, SMTCex) (Expr End)
 type EquivResult = ProofResult () (SMTCex) ()
 
-isTimeout :: ProofResult a b c -> Bool
-isTimeout (Timeout _) = True
-isTimeout _ = False
-
 isCex :: ProofResult a b c -> Bool
 isCex (Cex _) = True
 isCex _ = False
@@ -68,10 +62,6 @@
 isQed :: ProofResult a b c -> Bool
 isQed (Qed _) = True
 isQed _ = False
-
-<<<<<<< HEAD
-containsA :: Eq a => Eq b => Eq c => ProofResult a b c -> [(d , e, ProofResult a b c)] -> Bool
-containsA a lst = isJust $ Data.List.find (\(_, _, c) -> c == a) lst
 
 sameCnstr :: ProofResult a b c -> (d , e, ProofResult a b c) -> Bool
 sameCnstr a e = (\(_, _, c) -> checkCnstr c a) e
@@ -83,8 +73,6 @@
       (SMTError {}, SMTError {}) -> True
       _ -> False
 
-=======
->>>>>>> ea17e263
 data VeriOpts = VeriOpts
   { simp :: Bool
   , debug :: Bool
@@ -493,7 +481,7 @@
   where
     go :: Expr a -> [Bool]
     go = \case
-      (CopySlice _ _ (Lit size) _ _) -> [size > 1024]
+      (CopySlice _ _ (Lit sz) _ _) -> [sz > 1024]
       _  ->  []
 
 getRight ::Either a b -> b
@@ -570,73 +558,6 @@
 type UnsatCache = TVar [Set Prop]
 
 -- | Compares two contract runtimes for trace equivalence by running two VMs and comparing the end states.
-<<<<<<< HEAD
-equivalenceCheck :: SolverGroup -> ByteString -> ByteString -> VeriOpts -> Maybe (Text, [AbiType]) -> IO (Either ExprError [(Maybe SMTCex, Prop, ProofResult () () ())])
-equivalenceCheck solvers bytecodeA bytecodeB opts signature' = do
-  let
-    bytecodeA' = if Data.ByteString.null bytecodeA then Data.ByteString.pack [0] else bytecodeA
-    bytecodeB' = if Data.ByteString.null bytecodeB then Data.ByteString.pack [0] else bytecodeB
-    preStateA = abstractVM signature' [] bytecodeA' Nothing SymbolicS
-    preStateB = abstractVM signature' [] bytecodeB' Nothing SymbolicS
-
-  aExpr <- evalStateT (interpret (Fetch.oracle solvers Nothing) (maxIter opts) (askSmtIters opts) runExpr) preStateA
-  bExpr <- evalStateT (interpret (Fetch.oracle solvers Nothing) (maxIter opts) (askSmtIters opts) runExpr) preStateB
-  aExprSimp <- if (simp opts) then (pure $ Expr.simplify aExpr) else pure aExpr
-  bExprSimp <- if (simp opts) then (pure $ Expr.simplify bExpr) else pure bExpr
-  when (debug opts) $ putStrLn $ "num of aExprSimp endstates:" <> (show $ length $ flattenExpr aExprSimp) <> "\nnum of bExprSimp endstates:" <> (show $ length $ flattenExpr bExprSimp)
-
-  -- Check each pair of end states for equality:
-  let
-      flattenedA =  flattenExpr aExprSimp
-      flattenedB =  flattenExpr bExprSimp
-      differingEndStates = uncurry distinct <$> [(a,b) | Right a <- flattenedA, Right b <- flattenedB]
-      distinct :: ([Prop], Expr End) -> ([Prop], Expr End) -> Prop
-      distinct (aProps, aEnd) (bProps, bEnd) =
-        let
-          differingResults = case (aEnd, bEnd) of
-            (Return _ aOut aStore, Return _ bOut bStore) ->
-              if aOut == bOut && aStore == bStore then PBool False
-                                                  else aStore ./= bStore  .|| aOut ./= bOut
-            (Return {}, _) -> PBool True
-            (_, Return {}) -> PBool True
-            (Revert _ a, Revert _ b) -> if a==b then PBool False else a ./= b
-            (Revert _ _, _) -> PBool True
-            (_, Revert _ _) -> PBool True
-            (Failure _ erra, Failure _ errb) -> if erra==errb then PBool False else PBool True
-            (GVar _, _) -> error "Expressions cannot contain global vars"
-            (_ , GVar _) -> error "Expressions cannot contain global vars"
-            (Failure _ (WrappedEVMError s), _) -> error $ "Unhandled error: " <> s
-            (_, Failure _ (WrappedEVMError s)) -> error $ "Unhandled error: " <> s
-            (ITE _ _ _, _ ) -> error "Expressions must be flattened"
-            (_, ITE _ _ _) -> error "Expressions must be flattened"
-
-        -- if the SMT solver can find a common input that satisfies BOTH sets of path conditions
-        -- AND the output differs, then we are in trouble. We do this for _every_ pair of paths, which
-        -- makes this exhaustive
-        in
-        if differingResults == PBool False
-           then PBool False
-           else (foldl PAnd (PBool True) aProps) .&& (foldl PAnd (PBool True) bProps)  .&& differingResults
-  -- If there exists a pair of end states where this is not the case,
-  -- the following constraint is satisfiable
-  do
-    let diffEndStFilt = filter (/= PBool False) differingEndStates
-    putStrLn $ "Equivalence checking " <> (show $ length diffEndStFilt) <> " combinations"
-    when (debug opts) $ forM_ (zip diffEndStFilt [1 :: Integer ..]) (\(x, i) -> T.writeFile ("prop-checked-" <> show i) (T.pack $ show x))
-    results <- flip mapConcurrently (zip diffEndStFilt [1 :: Integer ..]) $ \(prop, i) -> do
-      let assertedProps = assertProps [prop]
-      let filename = "eq-check-" <> show i <> ".smt2"
-      when (debug opts) $ T.writeFile (filename) $ (TL.toStrict $ formatSMT2 assertedProps) <> "\n(check-sat)"
-      res <- case prop of
-        PBool False -> pure Unsat
-        _ -> checkSat solvers assertedProps
-      case res of
-       Sat a -> return (Just a, prop, Cex ())
-       Unsat -> return (Nothing, prop, Qed ())
-       EVM.SMT.Unknown -> return (Nothing, prop, SMTTimeout ())
-       EVM.SMT.Error txt -> error $ "Error while running solver: `" <> T.unpack txt <> "` SMT file was: `" <> filename <> "`"
-    return $ Right $ filter (\(_, _, res) -> res /= Qed ()) results
-=======
 --
 -- We do this by asking the solver to find a common input for each pair of endstates that satisfies the path
 -- conditions for both sides and produces a differing output. If we can find such an input, then we have a clear
@@ -657,7 +578,7 @@
                         $ "endstates in bytecodeA: " <> (show $ length branchesA)
                        <> "\nendstates in bytecodeB: " <> (show $ length branchesB)
 
-      let differingEndStates = sortBySize (mapMaybe (uncurry distinct) allPairs)
+      let differingEndStates = sortBySize $ mapMaybe (uncurry distinct) allPairs
       putStrLn $ "Asking the SMT solver for " <> (show $ length differingEndStates) <> " pairs"
       when (debug opts) $ forM_ (zip differingEndStates [(1::Integer)..]) (\(x, i) ->
         T.writeFile ("prop-checked-" <> show i) (T.pack $ show x))
@@ -666,23 +587,29 @@
       procs <- getNumProcessors
       results <- checkAll differingEndStates knownUnsat procs
 
-      let useful = foldr (\(_, b) n -> if b then n+1 else n) (0::Integer) results
+      let useful = foldr countUseful (0::Integer) results
       putStrLn $ "Reuse of previous queries was Useful in " <> (show useful) <> " cases"
-      case all isQed . fmap fst $ results of
+      case (all ((==True) . isRight) results) && (all isQed . fmap (fst . getRight) $ results) of
         True -> pure [Qed ()]
-        False -> pure $ filter (/= Qed ()) . fmap fst $ results
-  where
+        False -> pure $ filter (/= Qed ()) . fmap (fst .getRight) $ results ++ filter isLeft results
+  where
+    countUseful :: Either ExprError (EquivResult, Bool) -> Integer -> Integer
+    countUseful (Left _) n = n
+    countUseful (Right (_, b)) n = if b then n+1 else n
     -- we order the sets by size because this gives us more cache hits when
     -- running our queries later on (since we rely on a subset check)
-    sortBySize :: [Set a] -> [Set a]
-    sortBySize = sortBy (\a b -> if size a > size b then Prelude.LT else Prelude.GT)
+    sortBySize :: [Either ExprError (Set a)] -> [Either ExprError (Set a)]
+    sortBySize = sortBy $ \x y -> case (x,y) of
+                                    ((Left _),_) -> Prelude.GT
+                                    (_, (Left _)) -> Prelude.GT
+                                    ((Right a),(Right b)) -> if size a > size b then Prelude.LT else Prelude.GT
 
     -- returns True if a is a subset of any of the sets in b
     subsetAny :: Set Prop -> [Set Prop] -> Bool
     subsetAny a b = foldr (\bp acc -> acc || isSubsetOf a bp) False b
 
     -- decompiles the given bytecode into a list of branches
-    getBranches :: ByteString -> IO [([Prop], Expr End)]
+    getBranches :: ByteString -> IO [Either ExprError ([Prop], Expr End)]
     getBranches bs = do
       let
         bytecode = if BS.null bs then BS.pack [0] else bs
@@ -695,30 +622,33 @@
     -- the solver if we can determine unsatisfiability from the cache already
     -- the last element of the returned tuple indicates whether the cache was
     -- used or not
-    check :: UnsatCache -> Set Prop -> IO (EquivResult, Bool)
+    check :: UnsatCache -> Either ExprError (Set Prop) -> IO (Either ExprError (EquivResult, Bool))
     check knownUnsat props = do
-      let smt = assertProps $ Set.toList props
-      ku <- readTVarIO knownUnsat
-      res <- if subsetAny props ku
-             then pure (True, Unsat)
-             else (fmap ((False),) (checkSat solvers smt))
-      case res of
-        (_, Sat x) -> pure (Cex x, False)
-        (quick, Unsat) -> case quick of
-                            True  -> pure (Qed (), quick)
-                            False -> do
-                              -- nb: we might end up with duplicates here due to a
-                              -- potential race, but it doesn't matter for correctness
-                              atomically $ readTVar knownUnsat >>= writeTVar knownUnsat . (props :)
-                              pure (Qed (), False)
-        (_, EVM.SMT.Unknown) -> pure (Timeout (), False)
-        (_, Error txt) -> error $ "Error while running solver: `" <> T.unpack txt -- <> "` SMT file was: `" <> filename <> "`"
+      if isLeft props then pure $ Left (getLeft props)
+      else do
+        let rightProps = getRight props
+            smt = assertProps $ Set.toList rightProps
+        ku <- readTVarIO knownUnsat
+        res <- if subsetAny rightProps ku
+               then pure (True, Unsat)
+               else (fmap ((False),) (checkSat solvers smt))
+        case res of
+          (_, Sat x) -> pure $ Right (Cex x, False)
+          (quick, Unsat) -> case quick of
+                              True  -> pure $ Right (Qed (), quick)
+                              False -> do
+                                -- nb: we might end up with duplicates here due to a
+                                -- potential race, but it doesn't matter for correctness
+                                atomically $ readTVar knownUnsat >>= writeTVar knownUnsat . (rightProps :)
+                                pure $ Right (Qed (), False)
+          (_, EVM.SMT.Unknown) -> pure $ Right (SMTTimeout (), False)
+          (_, Error txt) -> pure $ Right (SMTError () ("Error while running solver: `" <> show txt), False)
 
     -- Allows us to run it in parallel. Note that this (seems to) run it
     -- from left-to-right, and with a max of K threads. This is in contrast to
     -- mapConcurrently which would spawn as many threads as there are jobs, and
     -- run them in a random order. We ordered them correctly, though so that'd be bad
-    checkAll :: [(Set Prop)] -> UnsatCache -> Int -> IO [(EquivResult, Bool)]
+    checkAll :: [Either ExprError (Set Prop)] -> UnsatCache -> Int -> IO [Either ExprError (EquivResult, Bool)]
     checkAll input cache numproc = do
        wrap <- pool numproc
        parMapIO (wrap . (check cache)) input
@@ -728,8 +658,10 @@
     -- for a given pair of branches, equivalence is violated if there exists an
     -- input that satisfies the branch conditions from both sides and produces
     -- a differing result in each branch
-    distinct :: ([Prop], Expr End) -> ([Prop], Expr End) -> Maybe (Set Prop)
-    distinct (aProps, aEnd) (bProps, bEnd) =
+    distinct :: Either ExprError ([Prop], Expr End) -> Either ExprError ([Prop], Expr End) -> Maybe (Either ExprError (Set Prop))
+    distinct (Left e) _  = Just (Left e)
+    distinct _ (Left e)  = Just (Left e)
+    distinct (Right (aProps, aEnd)) (Right (bProps, bEnd)) =
       let
         differingResults = case (aEnd, bEnd) of
           (Return _ aOut aStore, Return _ bOut bStore) ->
@@ -741,8 +673,8 @@
           (Revert _ a, Revert _ b) -> if a == b then PBool False else a ./= b
           (Revert _ _, _) -> PBool True
           (_, Revert _ _) -> PBool True
-          (Failure _ (TmpErr s), _) -> error $ "Unhandled error: " <> s
-          (_, Failure _ (TmpErr s)) -> error $ "Unhandled error: " <> s
+          (Failure _ (WrappedEVMError s), _) -> error $ "Unhandled error: " <> s
+          (_, Failure _ (WrappedEVMError s)) -> error $ "Unhandled error: " <> s
           (Failure _ erra, Failure _ errb) -> if erra==errb then PBool False else PBool True
           (ITE _ _ _, _) -> error "Expressions must be flattened"
           (_, ITE _ _ _) -> error "Expressions must be flattened"
@@ -756,12 +688,11 @@
         -- if we can statically determine that the end states differ, then we
         -- ask the solver to find us inputs that satisfy both sets of branch
         -- conditions
-        PBool True  -> Just . Set.fromList $ aProps <> bProps
+        PBool True  -> Just . Right . Set.fromList $ aProps <> bProps
         -- if we cannot statically determine whether or not the end states
         -- differ, then we ask the solver if the end states can differ if both
         -- sets of path conditions are satisfiable
-        _ -> Just . Set.fromList $ differingResults : aProps <> bProps
->>>>>>> ea17e263
+        _ -> Just . Right . Set.fromList $ differingResults : aProps <> bProps
 
 both' :: (a -> b) -> (a, a) -> (b, b)
 both' f (x, y) = (f x, f y)
