{-# LANGUAGE DataKinds #-}
{-# LANGUAGE DeriveAnyClass #-}

module EVM.SymExec where

import Control.Concurrent.Async (concurrently, mapConcurrently)
import Control.Concurrent.Spawn (parMapIO, pool)
import Control.Concurrent.STM (atomically, TVar, readTVarIO, readTVar, newTVarIO, writeTVar)
import Control.Monad.Operational qualified as Operational
import Control.Monad.ST (RealWorld, stToIO, ST)
import Control.Monad.State.Strict
import Data.Bifunctor (second)
import Data.ByteString (ByteString)
import Data.ByteString qualified as BS
import Data.Containers.ListUtils (nubOrd)
import Data.DoubleWord (Word256)
import Data.List (foldl', sortBy)
import Data.Maybe (fromMaybe, mapMaybe)
import Data.Map.Strict (Map)
import Data.Map.Strict qualified as Map
import Data.Map.Merge.Strict qualified as Map
import Data.Set (Set, isSubsetOf, size)
import Data.Set qualified as Set
import Data.Text (Text)
import Data.Text qualified as T
import Data.Text.IO qualified as T
import Data.Text.Lazy qualified as TL
import Data.Text.Lazy.IO qualified as TL
import Data.Tree.Zipper qualified as Zipper
import Data.Tuple (swap)
import EVM (makeVm, abstractContract, getCodeLocation, isValidJumpDest)
import EVM.Exec
import EVM.Fetch qualified as Fetch
import EVM.ABI
import EVM.Expr qualified as Expr
import EVM.Format (formatExpr, formatPartial)
import EVM.SMT (SMTCex(..), SMT2(..), assertProps, formatSMT2)
import EVM.SMT qualified as SMT
import EVM.Solvers
import EVM.Stepper (Stepper)
import EVM.Stepper qualified as Stepper
import EVM.Traversals
import EVM.Types
import EVM.FeeSchedule (feeSchedule)
import EVM.Format (indent, formatBinary)
import GHC.Conc (getNumProcessors)
import GHC.Generics (Generic)
import Optics.Core
import Options.Generic (ParseField, ParseFields, ParseRecord)
import Witch (into, unsafeInto)

data LoopHeuristic
  = Naive
  | StackBased
  deriving (Eq, Show, Read, ParseField, ParseFields, ParseRecord, Generic)

data ProofResult a b c = Qed a | Cex b | Timeout c
  deriving (Show, Eq)
type VerifyResult = ProofResult () (Expr End, SMTCex) (Expr End)
type EquivResult = ProofResult () (SMTCex) ()

isTimeout :: ProofResult a b c -> Bool
isTimeout (Timeout _) = True
isTimeout _ = False

isCex :: ProofResult a b c -> Bool
isCex (Cex _) = True
isCex _ = False

isQed :: ProofResult a b c -> Bool
isQed (Qed _) = True
isQed _ = False

data VeriOpts = VeriOpts
  { simp :: Bool
  , debug :: Bool
  , maxIter :: Maybe Integer
  , askSmtIters :: Integer
  , loopHeuristic :: LoopHeuristic
  , abstRefine :: Bool
  , rpcInfo :: Fetch.RpcInfo
  }
  deriving (Eq, Show)

defaultVeriOpts :: VeriOpts
defaultVeriOpts = VeriOpts
  { simp = True
  , debug = False
  , maxIter = Nothing
  , askSmtIters = 1
  , loopHeuristic = StackBased
  , abstRefine = False
  , rpcInfo = Nothing
  }

rpcVeriOpts :: (Fetch.BlockNumber, Text) -> VeriOpts
rpcVeriOpts info = defaultVeriOpts { rpcInfo = Just info }

debugVeriOpts :: VeriOpts
debugVeriOpts = defaultVeriOpts { debug = True }

<<<<<<< HEAD
debugVeriOptsAbst :: VeriOpts
debugVeriOptsAbst = debugVeriOpts { abstRefine = True }
=======
debugAbstVeriOpts :: VeriOpts
debugAbstVeriOpts = defaultVeriOpts { abstRefine = True }
>>>>>>> a761006d

extractCex :: VerifyResult -> Maybe (Expr End, SMTCex)
extractCex (Cex c) = Just c
extractCex _ = Nothing

bool :: Expr EWord -> Prop
bool e = POr (PEq e (Lit 1)) (PEq e (Lit 0))

-- | Abstract calldata argument generation
symAbiArg :: Text -> AbiType -> CalldataFragment
symAbiArg name = \case
  AbiUIntType n ->
    if n `mod` 8 == 0 && n <= 256
    then let v = Var name in St [Expr.inRange n v] v
    else internalError "bad type"
  AbiIntType n ->
    if n `mod` 8 == 0 && n <= 256
    -- TODO: is this correct?
    then let v = Var name in St [Expr.inRange n v] v
    else internalError "bad type"
  AbiBoolType -> let v = Var name in St [bool v] v
  AbiAddressType -> St [] (WAddr (SymAddr name))
  AbiBytesType n ->
    if n > 0 && n <= 32
    then let v = Var name in St [Expr.inRange (n * 8) v] v
    else internalError "bad type"
  AbiArrayType sz tp ->
    Comp $ fmap (\n -> symAbiArg (name <> n) tp) [T.pack (show n) | n <- [0..sz-1]]
  t -> internalError $ "TODO: symbolic abi encoding for " <> show t

data CalldataFragment
  = St [Prop] (Expr EWord)
  | Dy [Prop] (Expr EWord) (Expr Buf)
  | Comp [CalldataFragment]
  deriving (Show, Eq)

-- | Generates calldata matching given type signature, optionally specialized
-- with concrete arguments.
-- Any argument given as "<symbolic>" or omitted at the tail of the list are
-- kept symbolic.
symCalldata :: Text -> [AbiType] -> [String] -> Expr Buf -> (Expr Buf, [Prop])
symCalldata sig typesignature concreteArgs base =
  let
    args = concreteArgs <> replicate (length typesignature - length concreteArgs) "<symbolic>"
    mkArg :: AbiType -> String -> Int -> CalldataFragment
    mkArg typ "<symbolic>" n = symAbiArg (T.pack $ "arg" <> show n) typ
    mkArg typ arg _ =
      case makeAbiValue typ arg of
        AbiUInt _ w -> St [] . Lit . into $ w
        AbiInt _ w -> St [] . Lit . unsafeInto $ w
        AbiAddress w -> St [] . Lit . into $ w
        AbiBool w -> St [] . Lit $ if w then 1 else 0
        _ -> internalError "TODO"
    calldatas = zipWith3 mkArg typesignature args [1..]
    (cdBuf, props) = combineFragments calldatas base
    withSelector = writeSelector cdBuf sig
    sizeConstraints
      = (Expr.bufLength withSelector .>= cdLen calldatas)
      .&& (Expr.bufLength withSelector .< (Lit (2 ^ (64 :: Integer))))
  in (withSelector, sizeConstraints : props)

cdLen :: [CalldataFragment] -> Expr EWord
cdLen = go (Lit 4)
  where
    go acc = \case
      [] -> acc
      (hd:tl) -> case hd of
                   St _ _ -> go (Expr.add acc (Lit 32)) tl
                   _ -> internalError "unsupported"

writeSelector :: Expr Buf -> Text -> Expr Buf
writeSelector buf sig =
  writeSel (Lit 0) $ writeSel (Lit 1) $ writeSel (Lit 2) $ writeSel (Lit 3) buf
  where
    sel = ConcreteBuf $ selector sig
    writeSel idx = Expr.writeByte idx (Expr.readByte idx sel)

combineFragments :: [CalldataFragment] -> Expr Buf -> (Expr Buf, [Prop])
combineFragments fragments base = go (Lit 4) fragments (base, [])
  where
    go :: Expr EWord -> [CalldataFragment] -> (Expr Buf, [Prop]) -> (Expr Buf, [Prop])
    go _ [] acc = acc
    go idx (f:rest) (buf, ps) =
      case f of
        St p w -> go (Expr.add idx (Lit 32)) rest (Expr.writeWord idx w buf, p <> ps)
        s -> internalError $ "unsupported cd fragment: " <> show s


abstractVM
  :: (Expr Buf, [Prop])
  -> ByteString
  -> Maybe (Precondition s)
  -> Bool
  -> ST s (VM s)
abstractVM cd contractCode maybepre create = do
  let value = TxValue
  let code = if create then InitCode contractCode mempty else RuntimeCode (ConcreteRuntimeCode contractCode)
  vm <- loadSymVM code value (if create then mempty else cd) create
  let precond = case maybepre of
                Nothing -> []
                Just p -> [p vm]
  pure $ vm & over #constraints (<> precond)

loadSymVM
  :: ContractCode
  -> Expr EWord
  -> (Expr Buf, [Prop])
  -> Bool
  -> ST s (VM s)
loadSymVM x callvalue cd create =
  (makeVm $ VMOpts
    { contract = abstractContract x (SymAddr "entrypoint")
    , calldata = cd
    , value = callvalue
    , baseState = AbstractBase
    , address = SymAddr "entrypoint"
    , caller = SymAddr "caller"
    , origin = SymAddr "origin"
    , coinbase = SymAddr "coinbase"
    , number = 0
    , timestamp = Lit 0
    , blockGaslimit = 0
    , gasprice = 0
    , prevRandao = 42069
    , gas = 0xffffffffffffffff
    , gaslimit = 0xffffffffffffffff
    , baseFee = 0
    , priorityFee = 0
    , maxCodeSize = 0xffffffff
    , schedule = feeSchedule
    , chainId = 1
    , create = create
    , txAccessList = mempty
    , allowFFI = False
    })

-- | Interpreter which explores all paths at branching points. Returns an
-- 'Expr End' representing the possible executions.
interpret
  :: Fetch.Fetcher RealWorld
  -> Maybe Integer -- max iterations
  -> Integer -- ask smt iterations
  -> LoopHeuristic
  -> VM RealWorld
  -> Stepper RealWorld (Expr End)
  -> IO (Expr End)
interpret fetcher maxIter askSmtIters heuristic vm =
  eval . Operational.view
  where
  eval
    :: Operational.ProgramView (Stepper.Action RealWorld) (Expr End)
    -> IO (Expr End)

  eval (Operational.Return x) = pure x

  eval (action Operational.:>>= k) =
    case action of
      Stepper.Exec -> do
        (r, vm') <- stToIO $ runStateT exec vm
        interpret fetcher maxIter askSmtIters heuristic vm' (k r)
      Stepper.IOAct q -> do
        r <- q
        interpret fetcher maxIter askSmtIters heuristic vm (k r)
      Stepper.Ask (PleaseChoosePath cond continue) -> do
        (a, b) <- concurrently
          (do
            (ra, vma) <- stToIO $ runStateT (continue True) vm { result = Nothing }
            interpret fetcher maxIter askSmtIters heuristic vma (k ra)
          )
          (do
            (rb, vmb) <- stToIO $ runStateT (continue False) vm { result = Nothing }
            interpret fetcher maxIter askSmtIters heuristic vmb (k rb)
          )
        pure $ ITE cond a b
      Stepper.Wait q -> do
        let performQuery = do
              m <- liftIO (fetcher q)
              (r, vm') <- stToIO $ runStateT m vm
              interpret fetcher maxIter askSmtIters heuristic vm' (k r)

        case q of
          PleaseAskSMT cond preconds continue -> do
            let
              simpCond = Expr.simplify cond
              (Expr.ConstState _ canBeSat) = Expr.constFoldProp ((simpCond ./= Lit 0):preconds)
            case simpCond of
              -- is the condition concrete?
              Lit c ->
                -- have we reached max iterations, are we inside a loop?
                case (maxIterationsReached vm maxIter, isLoopHead heuristic vm) of
                  -- Yes. return a partial leaf
                  (Just _, Just True) ->
                    pure $ Partial vm.keccakEqs (Traces (Zipper.toForest vm.traces) vm.env.contracts) $ MaxIterationsReached vm.state.pc vm.state.contract
                  -- No. keep executing
                  _ -> do
                    (r, vm') <- stToIO $ runStateT (continue (Case (c > 0))) vm
                    interpret fetcher maxIter askSmtIters heuristic vm' (k r)

              -- the condition is symbolic
              _ ->
                -- are in we a loop, have we hit maxIters, have we hit askSmtIters?
                case (isLoopHead heuristic vm, askSmtItersReached vm askSmtIters, maxIterationsReached vm maxIter) of
                  -- we're in a loop and maxIters has been reached
                  (Just True, _, Just n) -> do
                    -- continue execution down the opposite branch than the one that
                    -- got us to this point and return a partial leaf for the other side
                    (r, vm') <- stToIO $ runStateT (continue (Case $ not n)) vm
                    a <- interpret fetcher maxIter askSmtIters heuristic vm' (k r)
                    pure $ ITE cond a (Partial vm.keccakEqs (Traces (Zipper.toForest vm.traces) vm.env.contracts) (MaxIterationsReached vm.state.pc vm.state.contract))
                  -- we're in a loop and askSmtIters has been reached
                  (Just True, True, _) ->
                    -- ask the smt solver about the loop condition
                    performQuery
                  -- otherwise just try both branches and don't ask the solver
                  _ -> do
                    (r, vm') <- case canBeSat of
                      False ->
                        stToIO $ runStateT (continue (Case False)) vm
                      True ->
                        stToIO $ runStateT (continue EVM.Types.Unknown) vm
                    interpret fetcher maxIter askSmtIters heuristic vm' (k r)
          _ -> performQuery

      Stepper.EVM m -> do
        (r, vm') <- stToIO $ runStateT m vm
        interpret fetcher maxIter askSmtIters heuristic vm' (k r)

maxIterationsReached :: VM s -> Maybe Integer -> Maybe Bool
maxIterationsReached _ Nothing = Nothing
maxIterationsReached vm (Just maxIter) =
  let codelocation = getCodeLocation vm
      (iters, _) = view (at codelocation % non (0, [])) vm.iterations
  in if unsafeInto maxIter <= iters
     then Map.lookup (codelocation, iters - 1) vm.cache.path
     else Nothing

askSmtItersReached :: VM s -> Integer -> Bool
askSmtItersReached vm askSmtIters = let
    codelocation = getCodeLocation vm
    (iters, _) = view (at codelocation % non (0, [])) vm.iterations
  in askSmtIters <= into iters

{- | Loop head detection heuristic

 The main thing we wish to differentiate between, are actual loop heads, and branch points inside of internal functions that are called multiple times.

 One way to do this is to observe that for internal functions, the compiler must always store a stack item representing the location that it must jump back to. If we compare the stack at the time of the previous visit, and the time of the current visit, and notice that this location has changed, then we can guess that the location is a jump point within an internal function instead of a loop (where such locations should be constant between iterations).

 This heuristic is not perfect, and can certainly be tricked, but should generally be good enough for most compiler generated and non pathological user generated loops.
 -}
isLoopHead :: LoopHeuristic -> VM s -> Maybe Bool
isLoopHead Naive _ = Just True
isLoopHead StackBased vm = let
    loc = getCodeLocation vm
    oldIters = Map.lookup loc vm.iterations
    isValid (Lit wrd) = wrd <= unsafeInto (maxBound :: Int) && isValidJumpDest vm (unsafeInto wrd)
    isValid _ = False
  in case oldIters of
       Just (_, oldStack) -> Just $ filter isValid oldStack == filter isValid vm.state.stack
       Nothing -> Nothing

type Precondition s = VM s -> Prop
type Postcondition s = VM s -> Expr End -> Prop

checkAssert
  :: SolverGroup
  -> [Word256]
  -> ByteString
  -> Maybe Sig
  -> [String]
  -> VeriOpts
  -> IO (Expr End, [VerifyResult])
checkAssert solvers errs c signature' concreteArgs opts =
  verifyContract solvers c signature' concreteArgs opts Nothing (Just $ checkAssertions errs)

{- | Checks if an assertion violation has been encountered

  hevm recognises the following as an assertion violation:

  1. the invalid opcode (0xfe) (solc < 0.8)
  2. a revert with a reason of the form `abi.encodeWithSelector("Panic(uint256)", code)`, where code is one of the following (solc >= 0.8):
    - 0x00: Used for generic compiler inserted panics.
    - 0x01: If you call assert with an argument that evaluates to false.
    - 0x11: If an arithmetic operation results in underflow or overflow outside of an unchecked { ... } block.
    - 0x12; If you divide or modulo by zero (e.g. 5 / 0 or 23 % 0).
    - 0x21: If you convert a value that is too big or negative into an enum type.
    - 0x22: If you access a storage byte array that is incorrectly encoded.
    - 0x31: If you call .pop() on an empty array.
    - 0x32: If you access an array, bytesN or an array slice at an out-of-bounds or negative index (i.e. x[i] where i >= x.length or i < 0).
    - 0x41: If you allocate too much memory or create an array that is too large.
    - 0x51: If you call a zero-initialized variable of internal function type.

  see: https://docs.soliditylang.org/en/v0.8.6/control-structures.html?highlight=Panic#panic-via-assert-and-error-via-require
-}
checkAssertions :: [Word256] -> Postcondition s
checkAssertions errs _ = \case
  Failure _ _ (Revert (ConcreteBuf msg)) -> PBool $ msg `notElem` (fmap panicMsg errs)
  Failure _ _ (Revert b) -> foldl' PAnd (PBool True) (fmap (PNeg . PEq b . ConcreteBuf . panicMsg) errs)
  _ -> PBool True

-- | By default hevm only checks for user-defined assertions
defaultPanicCodes :: [Word256]
defaultPanicCodes = [0x01]

allPanicCodes :: [Word256]
allPanicCodes = [0x00, 0x01, 0x11, 0x12, 0x21, 0x22, 0x31, 0x32, 0x41, 0x51]

-- | Produces the revert message for solc >=0.8 assertion violations
panicMsg :: Word256 -> ByteString
panicMsg err = selector "Panic(uint256)" <> encodeAbiValue (AbiUInt 256 err)

-- | Builds a buffer representing calldata from the provided method description
-- and concrete arguments
mkCalldata :: Maybe Sig -> [String] -> (Expr Buf, [Prop])
mkCalldata Nothing _ =
  ( AbstractBuf "txdata"
  -- assert that the length of the calldata is never more than 2^64
  -- this is way larger than would ever be allowed by the gas limit
  -- and avoids spurious counterexamples during abi decoding
  -- TODO: can we encode calldata as an array with a smaller length?
  , [Expr.bufLength (AbstractBuf "txdata") .< (Lit (2 ^ (64 :: Integer)))]
  )
mkCalldata (Just (Sig name types)) args =
  symCalldata name types args (AbstractBuf "txdata")

verifyContract
  :: SolverGroup
  -> ByteString
  -> Maybe Sig
  -> [String]
  -> VeriOpts
  -> Maybe (Precondition RealWorld)
  -> Maybe (Postcondition RealWorld)
  -> IO (Expr End, [VerifyResult])
verifyContract solvers theCode signature' concreteArgs opts maybepre maybepost = do
  preState <- stToIO $ abstractVM (mkCalldata signature' concreteArgs) theCode maybepre False
  verify solvers opts preState maybepost

-- | Stepper that parses the result of Stepper.runFully into an Expr End
runExpr :: Stepper.Stepper RealWorld (Expr End)
runExpr = do
  vm <- Stepper.runFully
  let asserts = vm.keccakEqs <> vm.constraints
      traces = Traces (Zipper.toForest vm.traces) vm.env.contracts
  pure $ case vm.result of
    Just (VMSuccess buf) -> Success asserts traces buf (fmap toEContract vm.env.contracts)
    Just (VMFailure e) -> Failure asserts traces e
    Just (Unfinished p) -> Partial asserts traces p
    _ -> internalError "vm in intermediate state after call to runFully"

toEContract :: Contract -> Expr EContract
toEContract c = C c.code c.storage c.balance c.nonce

-- | Converts a given top level expr into a list of final states and the
-- associated path conditions for each state.
flattenExpr :: Expr End -> [Expr End]
flattenExpr = go []
  where
    go :: [Prop] -> Expr End -> [Expr End]
    go pcs = \case
      ITE c t f -> go (PNeg ((PEq c (Lit 0))) : pcs) t <> go (PEq c (Lit 0) : pcs) f
      Success ps trace msg store -> [Success (ps <> pcs) trace msg store]
      Failure ps trace e -> [Failure (ps <> pcs) trace e]
      Partial ps trace p -> [Partial (ps <> pcs) trace p]
      GVar _ -> internalError "cannot flatten an Expr containing a GVar"

-- | Strips unreachable branches from a given expr
-- Returns a list of executed SMT queries alongside the reduced expression for debugging purposes
-- Note that the reduced expression loses information relative to the original
-- one if jump conditions are removed. This restriction can be removed once
-- Expr supports attaching knowledge to AST nodes.
-- Although this algorithm currently parallelizes nicely, it does not exploit
-- the incremental nature of the task at hand. Introducing support for
-- incremental queries might let us go even faster here.
-- TODO: handle errors properly
reachable :: SolverGroup -> Expr End -> IO ([SMT2], Expr End)
reachable solvers e = do
  res <- go [] e
  pure $ second (fromMaybe (internalError "no reachable paths found")) res
  where
    {-
       Walk down the tree and collect pcs.
       Dispatch a reachability query at each leaf.
       If reachable return the expr wrapped in a Just. If not return Nothing.
       When walking back up the tree drop unreachable subbranches.
    -}
    go :: [Prop] -> Expr End -> IO ([SMT2], Maybe (Expr End))
    go pcs = \case
      ITE c t f -> do
        (tres, fres) <- concurrently
          (go (PEq (Lit 1) c : pcs) t)
          (go (PEq (Lit 0) c : pcs) f)
        let subexpr = case (snd tres, snd fres) of
              (Just t', Just f') -> Just $ ITE c t' f'
              (Just t', Nothing) -> Just t'
              (Nothing, Just f') -> Just f'
              (Nothing, Nothing) -> Nothing
        pure (fst tres <> fst fres, subexpr)
      leaf -> do
        let query = assertProps pcs False
        res <- checkSat solvers query
        case res of
          Sat _ -> pure ([query], Just leaf)
          Unsat -> pure ([query], Nothing)
          r -> internalError $ "Invalid solver result: " <> show r

-- | Extract contraints stored in Expr End nodes
extractProps :: Expr End -> [Prop]
extractProps = \case
  ITE _ _ _ -> []
  Success asserts _ _ _ -> asserts
  Failure asserts _ _ -> asserts
  Partial asserts _ _ -> asserts
  GVar _ -> internalError "cannot extract props from a GVar"

isPartial :: Expr a -> Bool
isPartial (Partial _ _ _) = True
isPartial _ = False

getPartials :: [Expr End] -> [PartialExec]
getPartials = mapMaybe go
  where
    go :: Expr End -> Maybe PartialExec
    go = \case
      Partial _ _ p -> Just p
      _ -> Nothing

-- | Symbolically execute the VM and check all endstates against the
-- postcondition, if available.
verify
  :: SolverGroup
  -> VeriOpts
  -> VM RealWorld
  -> Maybe (Postcondition RealWorld)
  -> IO (Expr End, [VerifyResult])
verify solvers opts preState maybepost = do
  putStrLn "Exploring contract"

  exprInter <- interpret (Fetch.oracle solvers opts.rpcInfo) opts.maxIter opts.askSmtIters opts.loopHeuristic preState runExpr
  when opts.debug $ T.writeFile "unsimplified.expr" (formatExpr exprInter)

  putStrLn "Simplifying expression"
  expr <- if opts.simp then (pure $ Expr.simplify exprInter) else pure exprInter
  when opts.debug $ T.writeFile "simplified.expr" (formatExpr expr)

  putStrLn $ "Explored contract (" <> show (Expr.numBranches expr) <> " branches)"

  let flattened = flattenExpr expr
  when (any isPartial flattened) $ do
    T.putStrLn ""
    T.putStrLn "WARNING: hevm was only able to partially explore the given contract due to the following issues:"
    T.putStrLn ""
    T.putStrLn . T.unlines . fmap (indent 2 . ("- " <>)) . fmap formatPartial . getPartials $ flattened

  case maybepost of
    Nothing -> pure (expr, [Qed ()])
    Just post -> do
      let
        -- Filter out any leaves that can be statically shown to be safe
        canViolate = flip filter flattened $
          \leaf -> case Expr.evalProp (post preState leaf) of
            PBool True -> False
            _ -> True
        assumes = preState.constraints
        withQueries = canViolate <&> \leaf ->
          (assertProps (PNeg (post preState leaf) : assumes <> extractProps leaf) opts.abstRefine, leaf)
      putStrLn $ "Checking for reachability of "
                   <> show (length withQueries)
                   <> " potential property violation(s)"

      when opts.debug $ forM_ (zip [(1 :: Int)..] withQueries) $ \(idx, (q, leaf)) -> do
        TL.writeFile
          ("query-" <> show idx <> ".smt2")
          ("; " <> (TL.pack $ show leaf) <> "\n\n" <> formatSMT2 q <> "\n\n(check-sat)")

      -- Dispatch the remaining branches to the solver to check for violations
      results <- flip mapConcurrently withQueries $ \(query, leaf) -> do
        res <- checkSat solvers query
        pure (res, leaf)
      let cexs = filter (\(res, _) -> not . isUnsat $ res) results
      pure $ if Prelude.null cexs then (expr, [Qed ()]) else (expr, fmap toVRes cexs)
  where
    toVRes :: (CheckSatResult, Expr End) -> VerifyResult
    toVRes (res, leaf) = case res of
      Sat model -> Cex (leaf, expandCex preState model)
      EVM.Solvers.Unknown -> Timeout leaf
      Unsat -> Qed ()
      Error e -> internalError $ "solver responded with error: " <> show e

expandCex :: VM s -> SMTCex -> SMTCex
expandCex prestate c = c { store = Map.union c.store concretePreStore }
  where
    concretePreStore = Map.mapMaybe (maybeConcreteStore . (.storage))
                     . Map.filter (\v -> Expr.containsNode isConcreteStore v.storage)
                     $ (prestate.env.contracts)
    isConcreteStore = \case
      ConcreteStore _ -> True
      _ -> False

type UnsatCache = TVar [Set Prop]

-- | Compares two contract runtimes for trace equivalence by running two VMs
-- and comparing the end states.
--
-- We do this by asking the solver to find a common input for each pair of
-- endstates that satisfies the path conditions for both sides and produces a
-- differing output. If we can find such an input, then we have a clear
-- equivalence break, and since we run this check for every pair of end states,
-- the check is exhaustive.
equivalenceCheck
  :: SolverGroup -> ByteString -> ByteString -> VeriOpts -> (Expr Buf, [Prop])
  -> IO [EquivResult]
equivalenceCheck solvers bytecodeA bytecodeB opts calldata = do
  case bytecodeA == bytecodeB of
    True -> do
      putStrLn "bytecodeA and bytecodeB are identical"
      pure [Qed ()]
    False -> do
      branchesA <- getBranches bytecodeA
      branchesB <- getBranches bytecodeB
      equivalenceCheck' solvers branchesA branchesB opts
  where
    -- decompiles the given bytecode into a list of branches
    getBranches :: ByteString -> IO [Expr End]
    getBranches bs = do
      let bytecode = if BS.null bs then BS.pack [0] else bs
      prestate <- stToIO $ abstractVM calldata bytecode Nothing False
      expr <- interpret (Fetch.oracle solvers Nothing) opts.maxIter opts.askSmtIters opts.loopHeuristic prestate runExpr
      let simpl = if opts.simp then (Expr.simplify expr) else expr
      pure $ flattenExpr simpl


equivalenceCheck' :: SolverGroup -> [Expr End] -> [Expr End] -> VeriOpts -> IO [EquivResult]
equivalenceCheck' solvers branchesA branchesB opts = do
      when (any isPartial branchesA || any isPartial branchesB) $ do
        putStrLn ""
        putStrLn "WARNING: hevm was only able to partially explore the given contract due to the following issues:"
        putStrLn ""
        T.putStrLn . T.unlines . fmap (indent 2 . ("- " <>)) . fmap formatPartial . nubOrd $ ((getPartials branchesA) <> (getPartials branchesB))

      let allPairs = [(a,b) | a <- branchesA, b <- branchesB]
      putStrLn $ "Found " <> show (length allPairs) <> " total pairs of endstates"

      when opts.debug $
        putStrLn $ "endstates in bytecodeA: " <> show (length branchesA)
                   <> "\nendstates in bytecodeB: " <> show (length branchesB)

      let differingEndStates = sortBySize (mapMaybe (uncurry distinct) allPairs)
      putStrLn $ "Asking the SMT solver for " <> (show $ length differingEndStates) <> " pairs"
      when opts.debug $ forM_ (zip differingEndStates [(1::Integer)..]) (\(x, i) ->
        T.writeFile ("prop-checked-" <> show i) (T.pack $ show x))

      knownUnsat <- newTVarIO []
      procs <- getNumProcessors
      results <- checkAll differingEndStates knownUnsat procs

      let useful = foldr (\(_, b) n -> if b then n+1 else n) (0::Integer) results
      putStrLn $ "Reuse of previous queries was Useful in " <> (show useful) <> " cases"
      case all isQed . fmap fst $ results of
        True -> pure [Qed ()]
        False -> pure $ filter (/= Qed ()) . fmap fst $ results
  where
    -- we order the sets by size because this gives us more cache hits when
    -- running our queries later on (since we rely on a subset check)
    sortBySize :: [Set a] -> [Set a]
    sortBySize = sortBy (\a b -> if size a > size b then Prelude.LT else Prelude.GT)

    -- returns True if a is a subset of any of the sets in b
    subsetAny :: Set Prop -> [Set Prop] -> Bool
    subsetAny a b = foldr (\bp acc -> acc || isSubsetOf a bp) False b

    -- checks for satisfiability of all the props in the provided set. skips
    -- the solver if we can determine unsatisfiability from the cache already
    -- the last element of the returned tuple indicates whether the cache was
    -- used or not
    check :: UnsatCache -> (Set Prop) -> Int -> IO (EquivResult, Bool)
    check knownUnsat props idx = do
      let smt = assertProps (Set.toList props) opts.abstRefine
      -- if debug is on, write the query to a file
      let filename = "equiv-query-" <> show idx <> ".smt2"
      when opts.debug $ TL.writeFile filename (formatSMT2 smt <> "\n\n(check-sat)")

      ku <- readTVarIO knownUnsat
      res <- if subsetAny props ku
             then pure (True, Unsat)
             else (fmap ((False),) (checkSat solvers smt))
      case res of
        (_, Sat x) -> pure (Cex x, False)
        (quick, Unsat) ->
          case quick of
            True  -> pure (Qed (), quick)
            False -> do
              -- nb: we might end up with duplicates here due to a
              -- potential race, but it doesn't matter for correctness
              atomically $ readTVar knownUnsat >>= writeTVar knownUnsat . (props :)
              pure (Qed (), False)
        (_, EVM.Solvers.Unknown) -> pure (Timeout (), False)
        (_, Error txt) -> internalError $ "solver returned: " <> (T.unpack txt) <> if opts.debug then "\n SMT file was: " <> filename <> "" else ""

    -- Allows us to run it in parallel. Note that this (seems to) run it
    -- from left-to-right, and with a max of K threads. This is in contrast to
    -- mapConcurrently which would spawn as many threads as there are jobs, and
    -- run them in a random order. We ordered them correctly, though so that'd be bad
    checkAll :: [(Set Prop)] -> UnsatCache -> Int -> IO [(EquivResult, Bool)]
    checkAll input cache numproc = do
       wrap <- pool numproc
       parMapIO (wrap . (uncurry $ check cache)) $ zip input [1..]


    -- Takes two branches and returns a set of props that will need to be
    -- satisfied for the two branches to violate the equivalence check. i.e.
    -- for a given pair of branches, equivalence is violated if there exists an
    -- input that satisfies the branch conditions from both sides and produces
    -- a differing result in each branch
    distinct :: Expr End -> Expr End -> Maybe (Set Prop)
    distinct aEnd bEnd =
      case resultsDiffer aEnd bEnd of
        -- if the end states are the same, then they can never produce a
        -- different result under any circumstances
        PBool False -> Nothing
        -- if we can statically determine that the end states differ, then we
        -- ask the solver to find us inputs that satisfy both sets of branch
        -- conditions
        PBool True  -> Just . Set.fromList $ extractProps aEnd <> extractProps bEnd
        -- if we cannot statically determine whether or not the end states
        -- differ, then we ask the solver if the end states can differ if both
        -- sets of path conditions are satisfiable
        _ -> Just . Set.fromList $ resultsDiffer aEnd bEnd : extractProps aEnd <> extractProps bEnd

    resultsDiffer :: Expr End -> Expr End -> Prop
    resultsDiffer aEnd bEnd = case (aEnd, bEnd) of
      (Success _ _ aOut aState, Success _ _ bOut bState) ->
        case (aOut == bOut, aState == bState) of
          (True, True) -> PBool False
          (False, True) -> aOut ./= bOut
          (True, False) -> statesDiffer aState bState
          (False, False) -> statesDiffer aState bState .|| aOut ./= bOut
      (Failure _ _ (Revert a), Failure _ _ (Revert b)) -> if a == b then PBool False else a ./= b
      (Failure _ _ a, Failure _ _ b) -> if a == b then PBool False else PBool True
      -- partial end states can't be compared to actual end states, so we always ignore them
      (Partial {}, _) -> PBool False
      (_, Partial {}) -> PBool False
      (ITE _ _ _, _) -> internalError "Expressions must be flattened"
      (_, ITE _ _ _) -> internalError "Expressions must be flattened"
      (a, b) -> if a == b
                then PBool False
                else PBool True

    statesDiffer :: Map (Expr EAddr) (Expr EContract) -> Map (Expr EAddr) (Expr EContract) -> Prop
    statesDiffer aState bState
      = if Set.fromList (Map.keys aState) /= Set.fromList (Map.keys bState)
        -- TODO: consider possibility of aliased symbolic addresses
        then PBool True
        else let
          merged = (Map.merge Map.dropMissing Map.dropMissing (Map.zipWithMatched (\_ x y -> (x,y))) aState bState)
        in Map.foldl' (\a (ac, bc) -> a .|| contractsDiffer ac bc) (PBool False) merged

    contractsDiffer :: Expr EContract -> Expr EContract -> Prop
    contractsDiffer ac bc = let
        balsDiffer = case (ac.balance, bc.balance) of
          (Lit ab, Lit bb) -> PBool $ ab /= bb
          (ab, bb) -> if ab == bb then PBool False else ab ./= bb
        -- TODO: is this sound? do we need a more sophisticated nonce representation?
        noncesDiffer = PBool (ac.nonce /= bc.nonce)
        storesDiffer = case (ac.storage, bc.storage) of
          (ConcreteStore as, ConcreteStore bs) -> PBool $ as /= bs
          (as, bs) -> if as == bs then PBool False else as ./= bs
      in balsDiffer .|| storesDiffer .|| noncesDiffer


both' :: (a -> b) -> (a, a) -> (b, b)
both' f (x, y) = (f x, f y)

produceModels :: SolverGroup -> Expr End -> IO [(Expr End, CheckSatResult)]
produceModels solvers expr = do
  let flattened = flattenExpr expr
      withQueries = fmap (\e -> ((flip assertProps False) . extractProps $ e, e)) flattened
  results <- flip mapConcurrently withQueries $ \(query, leaf) -> do
    res <- checkSat solvers query
    pure (res, leaf)
  pure $ fmap swap $ filter (\(res, _) -> not . isUnsat $ res) results

showModel :: Expr Buf -> (Expr End, CheckSatResult) -> IO ()
showModel cd (expr, res) = do
  case res of
    Unsat -> pure () -- ignore unreachable branches
    Error e -> internalError $ "smt solver returned an error: " <> show e
    EVM.Solvers.Unknown -> do
      putStrLn "--- Branch ---"
      putStrLn ""
      putStrLn "Unable to produce a model for the following end state:"
      putStrLn ""
      T.putStrLn $ indent 2 $ formatExpr expr
      putStrLn ""
    Sat cex -> do
      putStrLn "--- Branch ---"
      putStrLn ""
      putStrLn "Inputs:"
      putStrLn ""
      T.putStrLn $ indent 2 $ formatCex cd cex
      putStrLn ""
      putStrLn "End State:"
      putStrLn ""
      T.putStrLn $ indent 2 $ formatExpr expr
      putStrLn ""


formatCex :: Expr Buf -> SMTCex -> Text
formatCex cd m@(SMTCex _ _ _ store blockContext txContext) = T.unlines $
  [ "Calldata:"
  , indent 2 cd'
  , ""
  ]
  <> storeCex
  <> txCtx
  <> blockCtx
  where
    -- we attempt to produce a model for calldata by substituting all variables
    -- and buffers provided by the model into the original calldata expression.
    -- If we have a concrete result then we diplay it, otherwise we diplay
    -- `Any`. This is a little bit of a hack (and maybe unsound?), but we need
    -- it for branches that do not refer to calldata at all (e.g. the top level
    -- callvalue check inserted by solidity in contracts that don't have any
    -- payable functions).
    cd' = prettyBuf . Expr.simplify . defaultSymbolicValues $ subModel m cd

    storeCex :: [Text]
    storeCex
      | Map.null store = []
      | otherwise =
          [ "Storage:"
          , indent 2 $ T.unlines $ Map.foldrWithKey (\key val acc ->
              ("Addr " <> (T.pack . show $ key)
                <> ": " <> (T.pack $ show (Map.toList val))) : acc
            ) mempty store
          , ""
          ]

    txCtx :: [Text]
    txCtx
      | Map.null txContext = []
      | otherwise =
        [ "Transaction Context:"
        , indent 2 $ T.unlines $ Map.foldrWithKey (\key val acc ->
            (showTxCtx key <> ": " <> (T.pack $ show val)) : acc
          ) mempty (filterSubCtx txContext)
        , ""
        ]

    -- strips the frame arg from frame context vars to make them easier to read
    showTxCtx :: Expr EWord -> Text
    showTxCtx (TxValue) = "TxValue"
    showTxCtx x = T.pack $ show x

    -- strips all frame context that doesn't come from the top frame
    filterSubCtx :: Map (Expr EWord) W256 -> Map (Expr EWord) W256
    filterSubCtx = Map.filterWithKey go
      where
        go :: Expr EWord -> W256 -> Bool
        go (TxValue) _ = True
        go (Balance {}) _ = internalError "TODO: BALANCE"
        go (Gas {}) _ = internalError "TODO: Gas"
        go _ _ = False

    blockCtx :: [Text]
    blockCtx
      | Map.null blockContext = []
      | otherwise =
        [ "Block Context:"
        , indent 2 $ T.unlines $ Map.foldrWithKey (\key val acc ->
            (T.pack $ show key <> ": " <> show val) : acc
          ) mempty txContext
        , ""
        ]

    prettyBuf :: Expr Buf -> Text
    prettyBuf (ConcreteBuf "") = "Empty"
    prettyBuf (ConcreteBuf bs) = formatBinary bs
    prettyBuf b = internalError $ "Unexpected symbolic buffer:\n" <> T.unpack (formatExpr b)

-- | If the expression contains any symbolic values, default them to some
-- concrete value The intuition here is that if we still have symbolic values
-- in our calldata expression after substituing in our cex, then they can have
-- any value and we can safely pick a random value. This is a bit unsatisfying,
-- we should really be doing smth like: https://github.com/ethereum/hevm/issues/334
-- but it's probably good enough for now
defaultSymbolicValues :: Expr a -> Expr a
defaultSymbolicValues e = subBufs (foldTerm symbufs mempty e)
                        . subVars (foldTerm symwords mempty e)
                        . subAddrs (foldTerm symaddrs mempty e) $ e
  where
    symaddrs :: Expr a -> Map (Expr EAddr) Addr
    symaddrs = \case
      a@(SymAddr _) -> Map.singleton a (Addr 0x1312)
      _ -> mempty
    symbufs :: Expr a -> Map (Expr Buf) ByteString
    symbufs = \case
      a@(AbstractBuf _) -> Map.singleton a ""
      _ -> mempty
    symwords :: Expr a -> Map (Expr EWord) W256
    symwords = \case
      a@(Var _) -> Map.singleton a 0
      a@Origin -> Map.singleton a 0
      a@Coinbase -> Map.singleton a 0
      a@Timestamp -> Map.singleton a 0
      a@BlockNumber -> Map.singleton a 0
      a@PrevRandao -> Map.singleton a 0
      a@GasLimit -> Map.singleton a 0
      a@ChainId -> Map.singleton a 0
      a@BaseFee -> Map.singleton a 0
      _ -> mempty

-- | Takes an expression and a Cex and replaces all abstract values in the buf with
-- concrete ones from the Cex.
subModel :: SMTCex -> Expr a -> Expr a
subModel c
  = subBufs (fmap forceFlattened c.buffers)
  . subStores c.store
  . subVars c.vars
  . subVars c.blockContext
  . subVars c.txContext
  . subAddrs c.addrs
  where
    forceFlattened (SMT.Flat bs) = bs
    forceFlattened b@(SMT.Comp _) = forceFlattened $
      fromMaybe (internalError $ "cannot flatten buffer: " <> show b)
                (SMT.collapse b)

subVars :: Map (Expr EWord) W256 -> Expr a -> Expr a
subVars model b = Map.foldlWithKey subVar b model
  where
    subVar :: Expr a -> Expr EWord -> W256 -> Expr a
    subVar a var val = mapExpr go a
      where
        go :: Expr a -> Expr a
        go = \case
          v@(Var _) -> if v == var
                      then Lit val
                      else v
          e -> e

subAddrs :: Map (Expr EAddr) Addr -> Expr a -> Expr a
subAddrs model b = Map.foldlWithKey subAddr b model
  where
    subAddr :: Expr a -> Expr EAddr -> Addr -> Expr a
    subAddr a var val = mapExpr go a
      where
        go :: Expr a -> Expr a
        go = \case
          v@(SymAddr _) -> if v == var
                      then LitAddr val
                      else v
          e -> e

subBufs :: Map (Expr Buf) ByteString -> Expr a -> Expr a
subBufs model b = Map.foldlWithKey subBuf b model
  where
    subBuf :: Expr a -> Expr Buf -> ByteString -> Expr a
    subBuf x var val = mapExpr go x
      where
        go :: Expr a -> Expr a
        go = \case
          a@(AbstractBuf _) -> if a == var
                      then ConcreteBuf val
                      else a
          e -> e

subStores :: Map (Expr EAddr) (Map W256 W256) -> Expr a -> Expr a
subStores model b = Map.foldlWithKey subStore b model
  where
    subStore :: Expr a -> Expr EAddr -> Map W256 W256 -> Expr a
    subStore x var val = mapExpr go x
      where
        go :: Expr a -> Expr a
        go = \case
          v@(AbstractStore a)
            -> if a == var
               then ConcreteStore val
               else v
          e -> e

getCex :: ProofResult a b c -> Maybe b
getCex (Cex c) = Just c
getCex _ = Nothing

getTimeout :: ProofResult a b c -> Maybe c
getTimeout (Timeout c) = Just c
getTimeout _ = Nothing<|MERGE_RESOLUTION|>--- conflicted
+++ resolved
@@ -89,7 +89,7 @@
   , maxIter = Nothing
   , askSmtIters = 1
   , loopHeuristic = StackBased
-  , abstRefine = False
+  , abstRefine = True
   , rpcInfo = Nothing
   }
 
@@ -99,13 +99,8 @@
 debugVeriOpts :: VeriOpts
 debugVeriOpts = defaultVeriOpts { debug = True }
 
-<<<<<<< HEAD
-debugVeriOptsAbst :: VeriOpts
-debugVeriOptsAbst = debugVeriOpts { abstRefine = True }
-=======
 debugAbstVeriOpts :: VeriOpts
 debugAbstVeriOpts = defaultVeriOpts { abstRefine = True }
->>>>>>> a761006d
 
 extractCex :: VerifyResult -> Maybe (Expr End, SMTCex)
 extractCex (Cex c) = Just c
