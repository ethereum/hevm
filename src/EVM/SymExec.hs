--- conflicted
+++ resolved
@@ -518,11 +518,7 @@
     toVRes :: (CheckSatResult, Expr End) -> VerifyResult
     toVRes (res, leaf) = case res of
       Sat model -> Cex (leaf, model)
-<<<<<<< HEAD
-      EVM.SMT.Unknown -> SMTTimeout leaf
-=======
-      EVM.Solvers.Unknown -> Timeout leaf
->>>>>>> d815214d
+      EVM.Solvers.Unknown -> SMTTimeout leaf
       Unsat -> Qed ()
       Error e -> error $ "Internal Error: solver responded with error: " <> show e
 
@@ -603,11 +599,7 @@
                               -- potential race, but it doesn't matter for correctness
                               atomically $ readTVar knownUnsat >>= writeTVar knownUnsat . (props :)
                               pure (Qed (), False)
-<<<<<<< HEAD
-        (_, EVM.SMT.Unknown) -> pure (SMTTimeout (), False)
-=======
         (_, EVM.Solvers.Unknown) -> pure (Timeout (), False)
->>>>>>> d815214d
         (_, Error txt) -> error $ "Error while running solver: `" <> T.unpack txt -- <> "` SMT file was: `" <> filename <> "`"
 
     -- Allows us to run it in parallel. Note that this (seems to) run it
