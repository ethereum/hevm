--- conflicted
+++ resolved
@@ -39,11 +39,8 @@
   so we don't get too large buffers as counterexamples
 - More symbolic overapproximation for Balance and ExtCodeHash opcodes, fixing
   CodeHash SMT representation
-<<<<<<< HEAD
 - Add deployment code flag to the `equivalenceCheck` function
-=======
 - PNeg + PGT/PGEq/PLeq/PLT simplification rules
->>>>>>> 64aa30c1
 - We no longer dispatch Props to SMT that can be solved by a simplification
 
 ## Fixed
