--- conflicted
+++ resolved
@@ -19,12 +19,9 @@
 - We now try to simplify expressions fully before trying to cast them to a concrete value
   This should improve issues when "Unexpected Symbolic Arguments to Opcode" was
   unnecessarily output
-<<<<<<< HEAD
 - STATICCALL abstraction left incorrect stack, fixed
 - Not all testcases ran due to incorrect filtering, fixed
-=======
 - Removed dead code related to IOAct in the now deprecated and removed debugger
->>>>>>> 1425d9ca
 
 ## [0.54.2] - 2024-12-12
 
