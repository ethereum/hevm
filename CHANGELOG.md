--- conflicted
+++ resolved
@@ -6,18 +6,15 @@
 and this project adheres to [Semantic Versioning](https://semver.org/spec/v2.0.0.html).
 
 ## Added
-<<<<<<< HEAD
 - JoinBytes simplification rule
 - New simplification rule to help deal with abi.encodeWithSelector
+- When a staticcall is made to a contract that does not exist, we overapproxiate
+  and return symbolic values
 
 ## Fixed
 - We now try to simplify expressions fully before trying to cast them to a concrete value
   This should improve issues when "Unexpected Symbolic Arguments to Opcode" was
   unnecessarily output
-=======
-- When a staticcall is made to a contract that does not exist, we overapproxiate
-  and return symbolic values
->>>>>>> 022f6eee
 
 ## [0.54.2] - 2024-12-12
 
