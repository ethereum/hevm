# Changelog

All notable changes to this project will be documented in this file.

The format is based on [Keep a Changelog](https://keepachangelog.com/en/1.0.0/),
and this project adheres to [Semantic Versioning](https://semver.org/spec/v2.0.0.html).

## Added
- When a staticcall is made to a contract that does not exist, we overapproximate
  and return symbolic values
- More simplification rules for Props
- JoinBytes simplification rule
- New simplification rule to help deal with abi.encodeWithSelector
- More simplification rules for Props
- Using the SMT solver to get a single concrete value for a symbolic expression
  and continue running, whenever possible
- STATICCALL abstraction is now performed in case of symbolic arguments
- Better error messages for JSON parsing
- Multiple solutions are allowed for a single symbolic expression, and they are
  generated via iterative calls to the SMT solver for quicker solving
- Aliasing works much better for symbolic and concrete addresses
- Constant propagation for symbolic values
<<<<<<< HEAD
- Allow EXTCODESIZE to be abstracted to a symbolic value.
- Allow CALL to be extracted in case `--promise-no-reent` is given, promising
  no reentrancy of contracts. This may skip over reentrancy vulnerabilities
  but allows much more thorough exploration of the contract
=======
- Allow reading deployedBytecode.object from the forge JSON as --code-file or --code-a-file/--code-b-file
  This alleviates the issue when the contract is large and does not fit the command line
  limit of 8192 characters
- Two more simplification rules: `ReadByte` & `ReadWord` when the `CopySlice`
  it is reading from is writing after the position being read, so the
  `CopySlice` can be ignored
>>>>>>> f58463af

## Fixed
- We now try to simplify expressions fully before trying to cast them to a concrete value
  This should improve issues when "Unexpected Symbolic Arguments to Opcode" was
  unnecessarily output
- Not all testcases ran due to incorrect filtering, fixed
- Removed dead code related to IOAct in the now deprecated and removed debugger
- Base case of exponentiation to 0 was not handled, leading to infinite loop
- Better exponential simplification
- Dumping of END states (.prop) files is now default for `--debug`
- When cheatcode is missing, we produce a partial execution warning
- Size of calldata can be up to 2**64, not 256. This is now reflected in the documentation

## Changed
- Warnings now lead printing FAIL. This way, users don't accidentally think that
  their contract is correct when there were cases/branches that hevm could not
  fully explore. Printing of issues is also now much more organized

## [0.54.2] - 2024-12-12

## Fixed
- Fixed GitHub release action to upload release binaries

## [0.54.1] - 2024-12-12

## Fixed
- Fixed GitHub release action to create release binaries

## [0.54.0] - 2024-12-10

## Changed
- Improved printing of results. Should be more intuitive to understand what hevm found.
- More complete and precise array/mapping slot rewrite, along with a copySlice improvement
- Use a let expression in copySlice to decrease expression size
- The `--debug` flag now dumps the internal expressions as well
- hevm now uses the forge-std library's way of detecting failures, i.e. through
  reverting with a specific error code unless --assertion-type DSTest is passed
- Default max iterations is 5 now. `--max-iters -1` now signals no bound. This change is to match other
  symbolic execution frameworks' default bound and to not go into an infinite loop by default when
  there could be other, interesting and reachable bugs in the code
- Update to GHC version 9.6.5
- Abstraction-refinement is no longer an option, it was never really useful and not well-tested

## Added
- More POr and PAnd rules
- Array/Map slot decomposition can be turned off via a flag
- More PEq, PLEq, and PLT rules
- New `label` cheatcode.
- Updated Bitwuzla to newer version
- New cheatcodes `startPrank()` & `stopPrank()`
- ARM64 and x86_64 Mac along with Linux x86_64 static binaries for releases
- Tutorial for symbolic execution
- PAnd props are now recursively flattened
- Double negation in Prop are removed
- Updated forge to modern version, thereby fixing JSON parsing of new forge JSONs
- Fixed RPC fetching of contract data
- Symbolic ABI encoding for tuples, fuzzer for encoder
- Printing `Addrs` when running `symbolic` for counterexamples and reachable end states
- Improved symbolic execution tutorial
- More Mod, SMod, Div, and SDiv simplification rules
- Add `freshAddresses` field in `VMOpts` so that initial fresh address can be given as input
- Add documentation about limitations and workarounds
- More verbose error messages in case of symbolic arguments to opcode
- Tests to enforce that in Expr and Prop, constants are on the LHS whenever possible
- Support for MCOPY and TSTORE/TLOAD, i.e. EIP 5656 + 1153 + 4788
- All fuzz tests now run twice, once with expected SAT and once with expected UNSAT to check
  against incorrectly trivial UNSAT queries
- Allow --num-solvers option for equivalence checking, use num cores by default
- Preliminary support for multi-threaded Z3
- Skip over SMT generation issues due to e.g. CopySlice with symbolic arguments, and return
  partial results instead of erroring out
- Fix interpreter's MCOPY handling so that it doesn't error out on symbolic arguments
- More desciptive errors in case of a cheatcode issue
- Better and more pretty debug messages
- Many env* cheatcodes are now supported

## Fixed
- `vm.prank` is now respected during calls to create
- `concat` is a 2-ary, not an n-ary function in SMT2LIB, declare-const does not exist in QF_AUFBV, replacing
   with declare-fun
- CVC5 needs `--incremental` flag to work properly in abstraction-refinement mode
- cli.hs now uses with-utf8 so no release binary will have locale issues anymore
- Took ideas for simplification rules from "Super-optimization of Smart Contracts" paper by Albert et al.
- Printing panic uint256 as hex, not as int
- Decomposition does not take place when entire states are compared, as that would necessitate
  a different approach.
- `initial-storage` option of `hevm symbolic` is respected
- `caller` option of `hevm symbolic` is now respected
- Thanks to the new simplification rules, we can now enable more conformance tests
- Multi-threaded running of Tracing.hs was not possible due to IO race. Fixed.
- Fixed multi-threading bug in symbolic interpretation
- Fixed simplification of concrete CopySlice with destination offset beyond destination size
- Fixed a bug in our SMT encoding of reading multiple consecutive bytes from concrete index
- Fixed bug in SMT encoding that caused empty and all-zero byte arrays to be considered equal
  and hence lead to false negatives through trivially UNSAT SMT expressions
- Respect --smt-timeout in equivalence checking
- Fixed the handling of returndata with an abstract size during transaction finalization
- Error handling for user-facing cli commands is much improved
- Fixed call signature generation for test cases
- Fixing prank so it doesn't override the sender address on lower call frames

## [0.53.0] - 2024-02-23

## Changed

- Minimum distance requirements are now asserted for Keccak function calls. They assert that it's hard to generate two Keccak's that are less than 256 afar.
- Keccak concretization is now done only after all simplifications are performed. This helps with simplification pre-concretization
- Added an IllegalOverflow error in case the system tries to allocate a large amount of memory during
  abstract gas execution but concrete running. In these cases, the interpreter can out-of-heap
  as the only check is that the size allocated is less than $2**{64}$, but that is too large to fit in memory. Now,
  we check more stringently, and still return an IllegalOverflow
- Fixed `--root` option for the `test` subcommand
- Use `-Wunused-packages` and eliminate unused deps.

## Added

- Optimized smt queries that significantly improve performance when dealing with solidity mappings and arrays
- Support for using Bitwuzla as a solver
- More efficient encoding for failure in ds-test style tests
- Symbolic tests now support statically sized arrays as parameters
- `hevm test` now has a `num-solvers` parameter that controls how many solver instances to spawn
- New solc-specific simplification rules that should make the final Props a lot more readable
- Prop is now correctly ordered, better BufLength and Max simplifications of Expr,
  and further solc-specific simplifications of Expr
- Simplify earlier and don't check reachability for things statically determined to be FALSE
- New concrete fuzzer that can be controlled via `--num-cex-fuzz`
- Partial support for dynamic jumps when the jump destination can be computed
  given already available information
- Added three forking cheatcodes: `createFork`, `selectFork`, and `activeFork`

## Fixed

- Traces now correctly perform source mapping to display contract details
- Event traces now correctly display indexed arguments and argument names
- JSON reading of foundry JSONs was dependent on locale and did not work with many locales.

## [0.52.0] - 2023-10-26

This is a major breaking release that removes several user facing features and includes non trivial
breakage for library users. These changes mean the code is significantly simpler, more performant,
and allow support for new features like fully symbolic addresses.

In addition to the changes below, this release includes significant work on performance
optimization for symbolic execution.

## Added

The major new user facing feature in this release is support for fully symbolic addresses (including
fully symbolic addresses for deployed contracts). This allows tests to be writen that call
`vm.prank` with a symbolic value, making some tests (e.g. access control, token transfer logic) much
more comprehensive.

Some restrictions around reading balances from and transfering value between symbolic addresses are
currently in place. Currently, if the address is symbolic, then you will only be able to read it's
balance, or transfer value to/from it, if it is the address of a contract that is actually deployed.
This is required to ensure soundness in the face of aliasing between symbolic addresses. We intend
to lift this restriction in a future release.

### Other

- Support for `vm.deal`
- Support for `vm.assume` (this is semantically identical to using `require`, but does simplify the
    process of porting exisitng fuzz tests to be symbolic)
- the `check` prefix now recognized for symbolic tests
- `hevm test` now takes a `--number` argument to specify which block should be used when making rpc queries

## Changed

### Revert Semantics in Solidity Tests

solidity tests no longer consider reverts to be a failure, and check only for the ds-test failed bit
or user defined assertion failures (i.e. `Panic(0x01)`). This makes writing tests much easier as
users no longer have to consider trivial reverts (e.g. arithmetic overflow).

A positive (i.e. `prove`/`check`) test with no rechable assertion violations that does not have any
succesful branches will still be considered a failure.

## Removed

hevm has been around for a while, and over time has accumulated many features. We decided to remove
some of these features in the interest of focusing our attention, increasing our iteration speed and
simplifying maintainance. The following user facing features have been removed from this release:

- The visual debugger has been removed
- All concrete ds-test executors have been removed (i.e. plain, fuzzer, invariant)
- Rpc caching and state serialization has been removed (i.e. all `--cache` / `--state` flags)
- The various `DAPP_TEST` variables are no longer observed
- The `--initial-storage` flag no longer accepts a concrete prestore (valid values are now `Empty` or `Abstract`)

## Fixed

This release also includes many small bugfixes:

- CopySlice wraparound issue especially during CopyCallBytesToMemory
- Contracts deployed during symbolic execution are created with an empty storage (instead of abstract in previous versions)
- EVM.Solidity.toCode to include contractName in error string
- Better cex reconstruction in cases where branches do not refer to all input variables in calldata
- Correctly handle empty bytestring compiled contracts' JSON
- No more false positives when keccak is called with inputs of different sizes
- `test` now falls back to displaying an unecoded bytestring for calldata when the model returned by the solver has a different length the length of the arguments in the test signature.
- we now generate correct counterexamples for branches where only a subset of input variables are referenced by the path conditions
- `vm.prank` now works correctly when passed a symbolic address
- `vm.prank` now works correctly when the next call transfers value
- storage layout information will now be parsed from the output of `forge build` if it is available

## API Changes

### Reworked Storage Model / Symbolic Addresses

Adding symbolic addresses required some fairly significant changes to the way that we model storage.
We introduced a new address type to `Expr` (`Expr EAddr`), that allows us to model fully symbolic
addresses. Instead of modelling storage as a global symbolic 2D map (`address -> word -> word`) in
`vm.env`, each contract now has it's own symbolic 1D map (`word -> word`), that is stored in the
`vm.contracts` mapping. `vm.contracts` is now keyed on `Expr EAddr` instead of `Addr`. Addresses
that are keys to the `vm.contracts` mapping are asserted to be distinct in our smt encoding. This
allows us to support symbolic addresses in a fully static manner (i.e. we do not currently need to
make any extra smt queries when looking up storage for a symbolic address).

### Mutable Memory & ST

We now use a mutable representation of memory if it is currently completely concrete. This is a
significant performance improvement, and fixed a particulary egregious memory leak. It does entail
the use of the `ST` monad, and introduces a new type parameter to the `VM` type that tags a given
instance with it's thread local state. Library users will now need to either use the ST moand and
`runST` or `stToIO` to compose and sequence vm executions.

## GHC 9.4

Hevm is now built with ghc9.4. While earlier compiler versions may continue to work for now, they
are no longer explicitly tested or supported.

### Other

- Contract balances can now be fully symbolic
- Contract code can now be fully abstract. Calls into contracts with unknown code will fail with `UnexpectedSymbolicArg`.
- Run expression simplification on branch conditions
- SLoad/SStore simplifications based on assumptions regarding Keccak non-collision&preimage
- Improved Prop simplification
- CopySlice+WriteWord+ConcreteBuf now truncates ConcreteBuf in special cases
- Better simplification of Eq IR elements
- Run a toplevel constant folding reasoning system on branch conditions
- Global config via a monad, which should allow for more refactoring
- `evalProp` is renamed to `simplifyProp` for consistency
- Mem explosion in `writeWord` function was possible in case `offset` was close to 2^256. Fixed.
- BufLength was not simplified via bufLength function. Fixed.
- Add and Mul are associative, let's use that to make Expr more canonical
- `VMOpts` no longer takes an initial store, and instead takes a `baseState`
  which can be either `EmptyBase` or `AbstractBase`. This controls whether
  storage should be inialized as empty or fully abstract. Regardless of this
  setting contracts that are deployed at runtime via a call to
  `CREATE`/`CREATE2` have zero initialized storage.

## [0.51.3] - 2023-07-14

## Fixed

- Path joining on Windows
- Fixed overflow issue in stripWrites
- Automatic tests are now more reproducible

## Changed

- Removed sha3Crack which has been deprecated for keccakEqs
- Abstraction-refinement for more complicated expressions such as MULMOD

## Added

- Added flag `-f debug` to add debug flags to cabal/GHC

## [0.51.2] - 2023-07-11

## Fixed

- SMT encoding of Expr now has assertions for the range of environment values that are less than word size (256 bits).
- Trace now contains the cheat code calls
- More consistent error messages

## Changed

- SMT2 scripts are now being reprocessed to put one sexpr per line. Having sepxrs that span across multiple lines trigers a bug in CVC5.
- Removing long-running tests so we can finish all unit tests in approx 10 minutes on a current-gen laptop CPU
- Added git revision to `hevm version`

## Added

- execution traces are now shown for failed `prove_` tests

## [0.51.1] - 2023-06-02

## Fixed

- hevm now gracefully handles missing `out` directories
- Constraints are correctly propogated to the final output expression during symbolic execution

## Changed

- HEVM is now fully compliant with the Shanghai hard fork

## [0.51.0] - 2023-04-27

## Added

- `hevm` can now execute unit tests in foundry projects. Just run `hevm test` from the root of a foundry repo, and all unit tests will be executed (including prove tests).
- A new stack based loop detection heuristic
- Analysis of partial execution traces is now supported

## Changed

- `hevm dapp-test` has been replaced with `hevm test --project-type DappTools`.
- `hevm test` no longer supports parsing solidity output in the combined json format.
- The default value for `--ask-smt-iterations` has been changed to 1
- The SMT solver is never queried for branch conditions that do not occur in a loop (as determined by the loop detection heuristic)

## Fixed

- `--max-iterations` is respected in cases where path conditions have become inconsistent
- `--max-iterations` is now respected for loops with a concrete branch condition

## Fixed

- Fixed a bug where underflow was possible when transfering eth

## [0.50.5] - 2023-04-18

## Changed

- The `--storage-model` parameter has been replaced with `--initial-storage`
- The `--smttimeout` argument now expects a value in seconds not milliseconds
- The default smt timeout has been set to 5 minutes
- `hevm symbolic` now searches only for user defined assertions by default

### Fixed

- The `prank` cheatcode now transfers value from the correct address
- Fixed an off-by-one error in `EVM.Debug.srcMapCodePos`

## [0.50.4] - 2023-03-17

### Fixed

- The `--solvers` cli option is now respected (previously we always used Z3)
- The `equivalence` command now fails with the correct status code when counterexamples are found
- The `equivalence` command now respects the given `--sig` argument
- Correct symbolic execution for the `SGT` opcode

### Changed

- The `equivalence` command now pretty prints discovered counterexamples

### Added

- Implemented a shrinking algorithm for counterexamples
- A new differential fuzzing test harness that compares the concrete semantics, as well as parts of the symbolic semantics against the geth evm implementation
- The `hevm` library can now be built on Windows systems.
- `equivalence` can now be checked for fully or partially concrete calldata
- Support for function pointers in ABI

## [0.50.3] - 2023-02-17

### Fixed

- `hevm symbolic` exits with status code `1` if counterexamples or timeouts are found
- Calldata reads beyond calldata size are provably equal to zero.

### Added

- New cheatcode `prank(address)` that sets `msg.sender` to the specified address for the next call.
- Improved equivalence checker that avoids checking similar branches more than once.
- Improved simplification for arithmetic expressions
- Construction of storage counterexamples based on the model returned by the SMT solver.
- Static binaries for macos

### Changed
- SMT encoding of buffer length without using uninterpreted functions.

## [0.50.2] - 2023-01-06

### Fixed

- Arithmetic overflow in concrete `SAR` edge case ([#163](https://github.com/ethereum/hevm/pull/163))
- Unexpected abstract term application during fully concrete execution ([#163](https://github.com/ethereum/hevm/pull/163))

## [0.50.1] - 2022-12-29

### Fixed

- `hevm exec` no longer fails with `hevm: No match in record selector smttimeout`
- the `gas`, `gaslimit`, `priorityfee`, and `gasprice` cli options are now respected
- cleaner formatting for the gas value in the visual debugger

### Changed

- we now build with ghc 9.2.4 by default
- various perf improvements for concrete execution ([#157](https://github.com/ethereum/hevm/pull/157), [#152](https://github.com/ethereum/hevm/pull/152))

## [0.50.0] - 2022-12-19

### Changed

The symbolic execution engine has been rewritten. We have removed our dependency on sbv, and now
symbolic execution decompiles bytecode into a custom IR, and smt queries are constructed based on
the structure of the term in this IR.

This gives us much deeper control over the encoding, and makes custom static analysis and
simplification passes much easier to implement.

The symbolic execution engine is now parallel by default, and will distribute granular SMT queries
across a pool of solvers, allowing analysis to be scaled out horizontally across many CPUs.

more details can be found in the [architecuture](../../architecture.md) docs.

### Removed

The following cli commands have been removed:

- `abiencode`
- `rlp`
- `flatten`
- `strip-metadata`

## [0.49.0] - 2021-11-12

### Added

- Support for solc 0.8.10
- Support for solc 0.8.11

### Changed

- Clearer display for the invalid opcode (`0xfe`) in debug view
- Better error messages when trying to deploy unlinked bytecode
- `bytesX` arguments to `hevm abiencode` are automatically padded

### Fixed

- Test contracts with no code (e.g. `abstract` contracts) are now skipped
- Replay data for invariant tests is now displayed in a form that does not cause errors when used with `dapp test --replay`

## [0.48.1] - 2021-09-08

### Added

- Support for 0.8.4 custom error types in stack traces

### Changed

- Contract feching happens synchronously again.
- Invariants checked before calling methods from targetContracts.

### Fixed

- The block gas limit and basefee are now correctly fetched when running tests via rpc

## 0.48.0 - 2021-08-03

### Changed

- Updated to London hard fork!
- The configuration variable `DAPP_TEST_BALANCE_CREATE` has been renamed to `DAPP_TEST_BALANCE`
- Default `smttimeout` has been increased to 1 minute.
- A new flag has been added to hevm (`--ask-smt-iterations`) that controls the number of iterations
  at which the symbolic execution engine will stop eager evaluation and begin to query the smt
  solver whether a given branch is reachable or not.
- Contract fetching now happens asynchronously.
- Fixed no contract definition crashes
- Removed NoSuchContract failures

## 0.47.0 - 2021-07-01

### Added

- A new test runner for checking invariants against random reachable contract states.
- `hevm symbolic` can search for solc 0.8 style assertion violations, and a new `--assertions` flag
  has been added allowing users to customize which assertions should be reported
- A new cheatcode `ffi(string[])` that executes an arbitrary command in the system shell

### Changed

- Z3 is once again the default smt solver
- Updated nixpkgs to the `21.05` channel

### Fixed

- Sourcemaps for contracts containing `immutable` are now shown in the debug view.

## 0.46.0 - 2021-04-29

### Added

- Updated to Berlin! Conformant with GeneralStateTests at commit hash `644967e345bbc6642fab613e1b1737abbe131f78`.

### Fixed

- ADDMOD and MULMOD by zero yields zero.
- Address calculation for newly created contracts.
- Accomodated for the notorious "anomolies on the main network" (see yellow paper Appendix K for trivia)
- A hevm crash when debugging a SELFDESTRUCT contract.

## 0.45.0 - 2021-03-22

### Added

- Two new cheatcodes were added: `sign(uint sk, bytes message)` and `addr(uint sk)`. Taken together
  these should allow for much more ergonomic testing of code that handles signed messages.
- Symbolic execution can deal with partially symbolic bytecode, allowing for symbolic constructor arguments to be given in tests.

### Fixed

- Fixed a bug in the abiencoding.
- Fixed the range being generated by ints.
- `hevm flatten` combines the SPDX license identifiers of all source files.

### Changed

- updated `nixpkgs` to the `20.09` channel
- Arbitrary instance of AbiType can no longer generate a tuple

## 0.44.1 - 2020-02-02

### Changed

- hevm cheatcodes now accept symbolic arguments, allowing e.g. symbolic jumps in time in unit tests
- More efficient arithmetic overflow checks by translating queries to a more [intelligent form](www.microsoft.com/en-us/research/wp-content/uploads/2016/02/z3prefix.pdf).

## 0.44.0 - 2020-01-26

### Added

- `hevm` now accepts solidity json output built via `--standard-json` as
  well as `--combined-json`.
- addresses in the trace output are prefixed with `ContractName@0x...`
  if there is a corresponding contract and `@0x...` otherwise.

### Fixed

- Symbolic execution now generates calldata arguments restricted to the proper ranges,
  following the semantics of fuzzing.
- If the `--address` flag is present in `hevm exec` or `hevm symbolic`,
  it overrides the contract address at which a contract will be created.
- Address pretty printing
- Updated sbv to `8.9.5` to fix "non-const in array declaration" cvc4 issue with ds-test.

### Changed

- Use cvc4 as default smt solver

## 0.43.2 - 2020-12-10

### Changed

- The default smttimeout has been increased from 20s to 30s

## 0.43.1 - 2020-12-10

### Changed

- Counterexamples from symbolic tests now show clearer failure reasons

### Fixed

- Symbolic tests now work with RPC
- Branch selection is working again in the interactive debugger

## 0.43.0 - 2020-11-29

### Added

- A `--show-tree` option to `hevm symbolic` which prints the execution tree explored.
- Some symbolic terms are displayed with richer semantic information, instead of the black box `<symbolic>`.
- `hevm dapp-test` now supports symbolic execution of test methods that are prefixed with `prove` or `proveFail`
- The `hevm interactive` alias has been removed, as it is equivalent to `hevm dapp-test --debug`
- `hevm dapp-test --match` now matches on contract name and file path, as well as test name
- Step through the callstack in debug mode using the arrow keys

### Changed

- `dapp-test` trace output now detects ds-note events and shows `LogNote`
- create addresses are shown with `@<address>` in the trace
- `DSTest.setUp()` is only run if it exists, rather than failing
- support new ds-test `log_named_x(string, x)` (previously bytes32 keys)
- return arguments are fully displayed in the trace (previously only a single word)
- return/revert trace will now show the correct source position

## 0.42.0 - 2020-10-31

### Changed

- z3 updated to 4.8.8
- optimize SMT queries
- More useful trace output for unknown calls
- Default to on chain values for `coinbase`, `timestamp`, `difficulty`, `blocknumber` when rpc is provided
- Perform tx initialization (gas payment, value transfer) in `hevm exec`, `hevm symbolic` and `hevm dapp-test`.

### Added

- TTY commands `P` and `c-p` for taking larger steps backwards in the debuger.
- `--cache` flag for `dapp-test`, `exec`, `symbolic`, `interactive`,
  enabling caching of contracts received by rpc.
- `load(address,bytes32)` cheat code allowing storage reads from arbitrary contracts.

## 0.41.0 - 2020-08-19

### Changed

- Switched to [PVP](https://github.com/haskell/pvp/blob/master/pvp-faq.md) for version control, starting now at `0.41.0` (MAJOR.MAJOR.MINOR).
- z3 updated to 4.8.7
- Generate more interesting values in property based testing,
  and implement proper shrinking for all abi values.
- Fixed soundness bug when using KECCAK or SHA256 opcode/precompile
- Fixed an issue in debug mode where backstepping could cause path information to be forgotten
- Ensure that pathconditions are consistent when branching, and end the execution with VMFailure: DeadPath if this is not the case
- Fixed a soundness bug where nonzero jumpconditions were assumed to equal one.
- default `--smttimeout` changed from unlimited to 20 seconds
- `hevm symbolic --debug` now respects `--max-iterations`

### Added

- `hevm exec --trace` flag to dump a trace
- Faster backstepping in interactive mode by saving multiple snapshot states.
- Support for symbolic storage for multiple contracts

## 0.40 - 2020-07-22

- hevm is now capable of symbolic execution!

### Changed

As a result, the types of several registers of the EVM have changed to admit symbolic values as well as concrete ones.

- state.stack: `Word` -> `SymWord`.
- state.memory: `ByteString` -> `[SWord 8]`.
- state.callvalue: `W256` -> `SymWord`.
- state.caller: `Addr` -> `SAddr`.
- state.returndata: `ByteString` -> `[SWord 8]`.
- state.calldata: `ByteString` -> `([SWord 8], (SWord 32))`. The first element is a list of symbolic bytes, the second is the length of calldata. We have `fst calldata !! i .== 0` for all `snd calldata < i`.

- tx.value: `W256` -> `SymWord`.

- contract.storage: `Map Word Word` -> `Storage`, defined as:

```hs
data Storage
  = Concrete (Map Word SymWord)
  | Symbolic (SArray (WordN 256) (WordN 256))
  deriving (Show)
```

### Added

New cli commands:

- `hevm symbolic`: search for assertion violations, or step through a symbolic execution in debug mode.
- `hevm equivalence`: compare two programs for equivalence.

See the README for details on usage.

The new module `EVM.SymExec` exposes several library functions dealing with symbolic execution.
In particular,

- `SymExec.interpret`: implements an operational monad script similar to `TTY.interpret` and `Stepper.interpret`, but returns a list of final VM states rather than a single VM.
- `SymExec.verify`: takes a prestate and a postcondition, symbolically executes the prestate and checks that all final states matches the postcondition.

### Removed

The concrete versions of a lot of arithmetic operations, replaced with their more general symbolic counterpart.

## 0.39 - 2020-07-13

- Exposes abi encoding to cli
- Added cheat code `hevm.store(address a, bytes32 location, bytes32 value)`
- Removes `ExecMode`, always running as `ExecuteAsBlockchainTest`. This means that `hevm exec` now finalizes transactions as well.
- `--code` is now entirely optional. Not supplying it returns an empty contract, or whatever is stored in `--state`.

## 0.38 - 2020-04-23

- Exposes metadata stripping of bytecode to the cli: `hevm strip-metadata --code X`. [357](https://github.com/dapphub/dapptools/pull/357).
- Fixes a bug in the srcmap parsing introduced in 0.37 [356](https://github.com/dapphub/dapptools/pull/356).
- Fixes a bug in the abi-encoding of `bytes` with size > 32[358](https://github.com/dapphub/dapptools/pull/358).

## 0.37 - 2020-03-24

- Sourcemap parser now admits `solc-0.6.0` compiled `.sol.json` files.

## 0.36 - 2020-01-07

- Implement Istanbul support [318](https://github.com/dapphub/dapptools/pull/318)
- Fix a bug introduced in [280](https://github.com/dapphub/dapptools/pull/280) of rlp encoding of transactions and sender address [320](https://github.com/dapphub/dapptools/pull/320/).
- Make InvalidTx a fatal error for vm tests and ci.
- Suport property based testing in unit tests. [313](https://github.com/dapphub/dapptools/pull/313) Arguments to test functions are randomly generated based on the function abi. Fuzz tests are not present in the graphical debugger.
- Added flags `--replay` and `--fuzz-run` to `hevm dapp-test`, allowing for particular fuzz run cases to be rerun, or for configuration of how many fuzz tests are run.
- Correct gas readouts for unit tests
- Prevent crash when trying to jump to next source code point if source code is missing

## 0.35 - 2019-11-02

- Merkle Patricia trie support [280](https://github.com/dapphub/dapptools/pull/280)
- RLP encoding and decoding functions [280](https://github.com/dapphub/dapptools/pull/280)
- Extended support for Solidity ABI encoding [259](https://github.com/dapphub/dapptools/pull/259)
- Bug fixes surrounding unit tests and gas accounting (https://github.com/dapphub/dapptools/commit/574ef401d3e744f2dcf994da056810cf69ef84fe, https://github.com/dapphub/dapptools/commit/5257574dd9df14edc29410786b75e9fb9c59069f)

## 0.34 - 2019-08-28

- handle new solc bzzr metadata in codehash for source map
- show VM hex outputs as hexadecimal
- rpc defaults to latest block
- `hevm interactive`:
- fix rpc fetch
- scrollable memory pane
- Fix regression in VMTest compliance.
- `hevm exec` ergonomics:
- Allow code/calldata prefixed with 0x
- create transactions with specific caller nonce
- interactive help pane
- memory pane scrolling

## 0.33 - 2019-08-06

- Full compliance with the [General State Tests][245] (with the
  BlockchainTest format), using the Yellow and Jello papers as
  reference, for Constantinople Fix (aka Petersburg). Including:
- full precompile support
- correct substate accounting, including touched accounts,
  selfdestructs and refunds
- memory read/write semantics
- many gas cost corrections
- Show more information for non solc bytecode in interactive view
  (trace and storage)
- Help text for all cli options
- Enable `--debug` flag in `hevm dapp-test`

[245]: https://github.com/dapphub/dapptools/pull/245

## 0.32 - 2019-06-14

- Fix dapp-test [nonce initialisation bug][224]

[224]: https://github.com/dapphub/dapptools/pull/224

## 0.31 - 2019-05-29

- Precompiles: SHA256, RIPEMD, IDENTITY, MODEXP, ECADD, ECMUL,
  ECPAIRING, MODEXP
- Show the hevm version with `hevm version`
- Interactive mode:
- no longer exits on reaching halt
- new shortcuts: 'a' / 'e' for start / end
- allow returning to test picker screen
- Exact integer formatting in dapp-test and tty

## 0.30 - 2019-05-09

- Adjustable verbosity level for `dapp-test` with `--verbose={0,1,2}`
- Working stack build

## 0.29 - 2019-04-03

- Significant jump in compliance with client tests
- Add support for running GeneralStateTests

## 0.28 - 2019-03-22

- Fix delegatecall gas metering, as reported in
  https://github.com/dapphub/dapptools/issues/34

## 0.27 - 2019-02-06

- Fix [hevm flatten issue](https://github.com/dapphub/dapptools/issues/127)
  related to SemVer ranges in Solidity version pragmas

## 0.26 - 2019-02-05

- Format Solidity Error(string) messages in trace

## 0.25 - 2019-02-04

- Add SHL, SHR and SAR opcodes

## 0.24 - 2019-01-23

- Fix STATICCALL for precompiled contracts
- Assume Solidity 0.5.2 in tests

## 0.23 - 2018-12-12

- Show passing test traces with --verbose flag

## 0.22 - 2018-11-13

- Simple memory view in TTY

## 0.21 - 2018-10-29

- Fix Hackage package by including C header files for ethjet

## 0.20 - 2018-10-27

- Parse constructor inputs from Solidity AST

## 0.19 - 2018-10-09

- Enable experimental 'cheat' address, allowing for modification of the
  EVM environment from within the tests. Currently just the block
  timestamp can be adjusted.

## 0.18 - 2018-10-09

- Fix [duplicate address bug](https://github.com/dapphub/dapptools/issues/70)

## 0.17 - 2018-10-05

- Semigroup/Monoid fix

## 0.16 - 2018-09-19

- Move ethjet into hevm

## [0.15] - 2018-05-09

- Fix SDIV/SMOD definitions for extreme case

## [0.14.1] - 2018-04-17

- Improve PC display in TTY

## [0.14] - 2018-03-08

- Implement STATICCALL

## [0.13] - 2018-02-28

- Require specific block number for RPC debugging
- Implement RETURNDATACOPY and RETURNDATASIZE
- Fix bug where created contracts didn't get their balance

## [0.12.3] - 2017-12-19

- More useful RPC debugging because we strip the entire BZZR metadata

## [0.12.2] - 2017-12-17

- Experimental new ecrecover implementation via libethjet
- Correct error checking for setUp() invocations

## [0.12.1] - 2017-11-28

- Test name regex matching via --match
- Fixed source map parsing bug when used with solc --optimize
- TTY: fix a padding-related display glitch

## [0.12] - 2017-11-14

- Use 13 different environment variables to control block parameters
  for unit testing, e.g. block number, timestamp, initial balance, etc.

  Full list:

  - `DAPP_TEST_ADDRESS`
  - `DAPP_TEST_CALLER`
  - `DAPP_TEST_ORIGIN`
  - `DAPP_TEST_GAS_CREATE`
  - `DAPP_TEST_GAS_CALL`
  - `DAPP_TEST_BALANCE_CREATE`
  - `DAPP_TEST_BALANCE_CALL`
  - `DAPP_TEST_COINBASE`
  - `DAPP_TEST_NUMBER`
  - `DAPP_TEST_TIMESTAMP`
  - `DAPP_TEST_GAS_LIMIT`
  - `DAPP_TEST_GAS_PRICE`
  - `DAPP_TEST_DIFFICULTY`

## [0.11.5] - 2017-11-14

- Use --state with --exec --debug

## [0.11.4] - 2017-11-12

- Fix bug when unit test contract has creations in constructor

## [0.11.3] - 2017-11-08

- Fix array support in ABI module

## [0.11.2] - 2017-11-04

- TTY: show a help bar with key bindings at the bottom

## [0.11.1] - 2017-11-02

- TTY: fix a display glitch
- TTY: improve display of ABI hashes on the stack

## [0.11] - 2017-10-31

- Add "hevm flatten" for Etherscan-ish source code concatenation
- Simplify code by removing concrete/symbolic machine abstraction

## [0.10.9] - 2017-10-23

- Fix bugs in ABI formatting

## [0.10.7] - 2017-10-19

- Fix library linking bug
- Fix gas consumption of DELEGATECALL
- Better error tracing
- Experimental "contract browser" (stupid list of addresses)

## [0.10.6] - 2017-10-19

- Enable library linking for unit tests and debugger
- Use the same default gas/balance values as `ethrun`

## [0.10.5] - 2017-10-17

- Better trace output including arguments and return values
- Proof of concept coverage analysis via `dapp-test --coverage`

## [0.10] - 2017-10-10

- Enable new trace output by default for failing tests
- Exit with failure code from test runner when tests fail
- More fixes to improve Ethereum test suite compliance

## [0.9.5] - 2017-10-06

- Prototype of new trace output with `hevm dapp-test --verbose`
- Nicer trace tree in the TTY debugger
- Many fixes to improve Ethereum test suite compliance

## [0.9] - 2017-09-29

- Integrates with live chains via RPC (read-only)
- Exposes a special contract address with test-related functionality (time warp)

## [0.8.5] - 2017-09-22

- Renames `hevm` from its maiden name `hsevm` :sparkles:

## [0.8] - 2017-09-21

- Implements gas metering (Metropolis rules by default)
- Shows gas counter in the terminal interface
- Enables debugger for consensus test executions
- Consensus test runner script with HTML reporting
- Passes 564 of the `VMTests`; fails 115 (see [0.8 test report])
- Command line options for specifying initial gas amounts and balances
- Improved TTY UI layout

## [0.7] - 2017-09-07

- Can save and load contract states to disk using a Git-backed store (only `--exec`)
- Can debug raw EVM bytecode using `exec --debug`
- Fixes `exec --value`
- Has smarter defaults for command line when running tests or debugging
- Fixes bug with `MSIZE` in `CALL` context

## [0.6.5] - 2017-09-01

- Fixes `exec` with regards to exit codes and error messages

## [0.6.1] - 2017-08-03

- TTY: Adds command `C-n` in TTY for "stepping over"

## [0.6] - 2017-08-03

- TTY: Adds second line to stack entries with humanized formatting
- TTY: Gets rid of the separate log pane in favor of a unified trace pane

## [0.5] - 2017-08-02

- TTY: Adds `p` command for stepping backwards
- Adds ability to track origins of stack and heap words
- Tracks Keccak preimage for words that come from the `SHA3` instruction

## [0.4] - 2017-07-31

- Parallelizes unit test runner
- Improves speed by changing representation of memory
- Internal refactoring for future support of symbolic execution
- Adds logs to the trace pane

## [0.3.2] - 2017-06-17

- Adds `REVERT` opcode
- Sets `TIMESTAMP` value to `1` in unit tests

## [0.3.0] - 2017-06-14

- Reverts contract state after `CALL` fails
- Improves test runner console output

## [0.2.0] - 2017-06-13

- Fixes bug in `CALL`

## [0.1.0.1] - 2017-03-31

- Highlights Solidity exactly on character level
- Adds `N` command for stepping by Solidity source position instead of by opcode

## 0.1.0.0 - 2017-03-29

- First release

[0.8 test report]: https://hydra.dapp.tools/build/135/download/1/index.html
[0.12]: https://github.com/dapphub/hevm/compare/0.11.5...0.12
[0.11.5]: https://github.com/dapphub/hevm/compare/0.11.4...0.11.5
[0.11.4]: https://github.com/dapphub/hevm/compare/0.11.3...0.11.4
[0.11.3]: https://github.com/dapphub/hevm/compare/0.11.2...0.11.3
[0.11.2]: https://github.com/dapphub/hevm/compare/0.11.1...0.11.2
[0.11.1]: https://github.com/dapphub/hevm/compare/0.11...0.11.1
[0.11]: https://github.com/dapphub/hevm/compare/0.10.9...0.11
[0.10.9]: https://github.com/dapphub/hevm/compare/0.10.7...0.10.9
[0.10.7]: https://github.com/dapphub/hevm/compare/0.10.6...0.10.7
[0.10.6]: https://github.com/dapphub/hevm/compare/0.10.5...0.10.6
[0.10.5]: https://github.com/dapphub/hevm/compare/0.10...0.10.5
[0.10]: https://github.com/dapphub/hevm/compare/0.9.5...0.10
[0.9.5]: https://github.com/dapphub/hevm/compare/0.9...0.9.5
[0.9]: https://github.com/dapphub/hevm/compare/v0.8.5...v0.9
[0.8.5]: https://github.com/dapphub/hevm/compare/v0.8...v0.8.5
[0.8]: https://github.com/dapphub/hevm/compare/v0.7...v0.8
[0.7]: https://github.com/dapphub/hevm/compare/v0.6.5...v0.7
[0.6.5]: https://github.com/dapphub/hevm/compare/v0.6.1...v0.6.5
[0.6.1]: https://github.com/dapphub/hevm/compare/v0.6...v0.6.1
[0.6]: https://github.com/dapphub/hevm/compare/v0.5...v0.6
[0.5]: https://github.com/dapphub/hevm/compare/v0.4...v0.5
[0.4]: https://github.com/dapphub/hevm/compare/v0.3.2...v0.4
[0.3.2]: https://github.com/dapphub/hevm/compare/v0.3.0...v0.3.2
[0.3.0]: https://github.com/dapphub/hevm/compare/v0.2.0...v0.3.0
[0.2.0]: https://github.com/dapphub/hevm/compare/v0.1.0.1...v0.2.0
[0.1.0.1]: https://github.com/dapphub/hevm/compare/v0.1.0.0...v0.1.0.1<|MERGE_RESOLUTION|>--- conflicted
+++ resolved
@@ -20,19 +20,16 @@
   generated via iterative calls to the SMT solver for quicker solving
 - Aliasing works much better for symbolic and concrete addresses
 - Constant propagation for symbolic values
-<<<<<<< HEAD
 - Allow EXTCODESIZE to be abstracted to a symbolic value.
 - Allow CALL to be extracted in case `--promise-no-reent` is given, promising
   no reentrancy of contracts. This may skip over reentrancy vulnerabilities
   but allows much more thorough exploration of the contract
-=======
 - Allow reading deployedBytecode.object from the forge JSON as --code-file or --code-a-file/--code-b-file
   This alleviates the issue when the contract is large and does not fit the command line
   limit of 8192 characters
 - Two more simplification rules: `ReadByte` & `ReadWord` when the `CopySlice`
   it is reading from is writing after the position being read, so the
   `CopySlice` can be ignored
->>>>>>> f58463af
 
 ## Fixed
 - We now try to simplify expressions fully before trying to cast them to a concrete value
