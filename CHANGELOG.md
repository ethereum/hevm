--- conflicted
+++ resolved
@@ -13,17 +13,13 @@
 - Trace now contains the cheat code calls
 
 ## Changed
-<<<<<<< HEAD
+
 - SMT2 scripts are now being reprocessed to put one sexpr per line. Having sepxrs that span across multiple lines trigers a bug in CVC5. 
 - Removing long-running tests so we can finish all unit tests in approx 10 minutes on a current-gen laptop CPU
-=======
-
-- SMT2 scripts are now being reprocessed to put one sexpr per line. Having sepxrs that span across multiple lines trigers a bug in CVC5.
 
 ## Added
 
 - execution traces are now shown for failed `prove_` tests
->>>>>>> dbe984a9
 
 ## [0.51.1] - 2023-06-02
 
