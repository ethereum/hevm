# Changelog

All notable changes to this project will be documented in this file.

The format is based on [Keep a Changelog](https://keepachangelog.com/en/1.0.0/),
and this project adheres to [Semantic Versioning](https://semver.org/spec/v2.0.0.html).

## Added
- When a staticcall is made to a contract that does not exist, we overapproximate
  and return symbolic values
- More simplification rules for Props
- JoinBytes simplification rule
- New simplification rule to help deal with abi.encodeWithSelector
- More simplification rules for Props
- Using the SMT solver to get a single concrete value for a symbolic expression
  and continue running, whenever possible
- STATICCALL abstraction is now performed in case of symbolic arguments
- Better error messages for JSON parsing
- Multiple solutions are allowed for a single symbolic expression, and they are
  generated via iterative calls to the SMT solver for quicker solving
- Aliasing works much better for symbolic and concrete addresses
- Constant propagation for symbolic values
- Allow reading bytecode via --code-file or --code-a-file/--code-b-file. Strips
  `\n`, spaces, and ignores leading `0x` to make it easier to use via e.g.
  `jq '.deplayedBytecode.object file.json > file.txt'` to parse Forge JSON output
  This alleviates the issue when the contract is large and does not fit the command line
  limit of 8192 characters
- Two more simplification rules: `ReadByte` & `ReadWord` when the `CopySlice`
  it is reading from is writing after the position being read, so the
  `CopySlice` can be ignored
- More simplification rules that help avoid symbolic copyslice in case of
  STATICCALL overapproximation
- Test to make sure we don't accidentally overapproximate a working, good STATICCALL
- Allow EXTCODESIZE/HASH, BALANCE to be abstracted to a symbolic value.
- Allow CALL to be extracted in case `--promise-no-reent` is given, promising
  no reentrancy of contracts. This may skip over reentrancy vulnerabilities
  but allows much more thorough exploration of the contract
- Allow controlling the max buffer sizes via --max-buf-size to something smaller than 2**64
  so we don't get too large buffers as counterexamples
- More symbolic overapproximation for Balance and ExtCodeHash opcodes, fixing
  CodeHash SMT representation
<<<<<<< HEAD
- PNeg + PGT/PGEq/PLeq/PLT simplification rules

=======
- We no longer dispatch Props to SMT that can be solved by a simplification
>>>>>>> 6264499b

## Fixed
- We now try to simplify expressions fully before trying to cast them to a concrete value
  This should improve issues when "Unexpected Symbolic Arguments to Opcode" was
  unnecessarily output
- Not all testcases ran due to incorrect filtering, fixed
- Removed dead code related to IOAct in the now deprecated and removed debugger
- Base case of exponentiation to 0 was not handled, leading to infinite loop
- Better exponential simplification
- Dumping of END states (.prop) files is now default for `--debug`
- When cheatcode is missing, we produce a partial execution warning
- Size of calldata can be up to 2**64, not 256. This is now reflected in the documentation
- We now have less noise during test runs, and assert more about symbolic copyslice tests
- CopySlice rewrite rule is now less strict while still being sound
- Assumptions about reading from buffer after its size are now the same in all cases.
  Previously, they were too weak in case of reading 32 bytes.

## Changed
- Warnings now lead printing FAIL. This way, users don't accidentally think that
  their contract is correct when there were cases/branches that hevm could not
  fully explore. Printing of issues is also now much more organized
- Expressions that are commutative are now canonicalized to have the smaller
  value on the LHS. This can significantly help with simplifications, automatically
  determining when (Eq a b) is true when a==b modulo commutativity

## [0.54.2] - 2024-12-12

## Fixed
- Fixed GitHub release action to upload release binaries

## [0.54.1] - 2024-12-12

## Fixed
- Fixed GitHub release action to create release binaries

## [0.54.0] - 2024-12-10

## Changed
- Improved printing of results. Should be more intuitive to understand what hevm found.
- More complete and precise array/mapping slot rewrite, along with a copySlice improvement
- Use a let expression in copySlice to decrease expression size
- The `--debug` flag now dumps the internal expressions as well
- hevm now uses the forge-std library's way of detecting failures, i.e. through
  reverting with a specific error code unless --assertion-type DSTest is passed
- Default max iterations is 5 now. `--max-iters -1` now signals no bound. This change is to match other
  symbolic execution frameworks' default bound and to not go into an infinite loop by default when
  there could be other, interesting and reachable bugs in the code
- Update to GHC version 9.6.5
- Abstraction-refinement is no longer an option, it was never really useful and not well-tested

## Added
- More POr and PAnd rules
- Array/Map slot decomposition can be turned off via a flag
- More PEq, PLEq, and PLT rules
- New `label` cheatcode.
- Updated Bitwuzla to newer version
- New cheatcodes `startPrank()` & `stopPrank()`
- ARM64 and x86_64 Mac along with Linux x86_64 static binaries for releases
- Tutorial for symbolic execution
- PAnd props are now recursively flattened
- Double negation in Prop are removed
- Updated forge to modern version, thereby fixing JSON parsing of new forge JSONs
- Fixed RPC fetching of contract data
- Symbolic ABI encoding for tuples, fuzzer for encoder
- Printing `Addrs` when running `symbolic` for counterexamples and reachable end states
- Improved symbolic execution tutorial
- More Mod, SMod, Div, and SDiv simplification rules
- Add `freshAddresses` field in `VMOpts` so that initial fresh address can be given as input
- Add documentation about limitations and workarounds
- More verbose error messages in case of symbolic arguments to opcode
- Tests to enforce that in Expr and Prop, constants are on the LHS whenever possible
- Support for MCOPY and TSTORE/TLOAD, i.e. EIP 5656 + 1153 + 4788
- All fuzz tests now run twice, once with expected SAT and once with expected UNSAT to check
  against incorrectly trivial UNSAT queries
- Allow --num-solvers option for equivalence checking, use num cores by default
- Preliminary support for multi-threaded Z3
- Skip over SMT generation issues due to e.g. CopySlice with symbolic arguments, and return
  partial results instead of erroring out
- Fix interpreter's MCOPY handling so that it doesn't error out on symbolic arguments
- More desciptive errors in case of a cheatcode issue
- Better and more pretty debug messages
- Many env* cheatcodes are now supported

## Fixed
- `vm.prank` is now respected during calls to create
- `concat` is a 2-ary, not an n-ary function in SMT2LIB, declare-const does not exist in QF_AUFBV, replacing
   with declare-fun
- CVC5 needs `--incremental` flag to work properly in abstraction-refinement mode
- cli.hs now uses with-utf8 so no release binary will have locale issues anymore
- Took ideas for simplification rules from "Super-optimization of Smart Contracts" paper by Albert et al.
- Printing panic uint256 as hex, not as int
- Decomposition does not take place when entire states are compared, as that would necessitate
  a different approach.
- `initial-storage` option of `hevm symbolic` is respected
- `caller` option of `hevm symbolic` is now respected
- Thanks to the new simplification rules, we can now enable more conformance tests
- Multi-threaded running of Tracing.hs was not possible due to IO race. Fixed.
- Fixed multi-threading bug in symbolic interpretation
- Fixed simplification of concrete CopySlice with destination offset beyond destination size
- Fixed a bug in our SMT encoding of reading multiple consecutive bytes from concrete index
- Fixed bug in SMT encoding that caused empty and all-zero byte arrays to be considered equal
  and hence lead to false negatives through trivially UNSAT SMT expressions
- Respect --smt-timeout in equivalence checking
- Fixed the handling of returndata with an abstract size during transaction finalization
- Error handling for user-facing cli commands is much improved
- Fixed call signature generation for test cases
- Fixing prank so it doesn't override the sender address on lower call frames

## [0.53.0] - 2024-02-23

## Changed

- Minimum distance requirements are now asserted for Keccak function calls. They assert that it's hard to generate two Keccak's that are less than 256 afar.
- Keccak concretization is now done only after all simplifications are performed. This helps with simplification pre-concretization
- Added an IllegalOverflow error in case the system tries to allocate a large amount of memory during
  abstract gas execution but concrete running. In these cases, the interpreter can out-of-heap
  as the only check is that the size allocated is less than $2**{64}$, but that is too large to fit in memory. Now,
  we check more stringently, and still return an IllegalOverflow
- Fixed `--root` option for the `test` subcommand
- Use `-Wunused-packages` and eliminate unused deps.

## Added

- Optimized smt queries that significantly improve performance when dealing with solidity mappings and arrays
- Support for using Bitwuzla as a solver
- More efficient encoding for failure in ds-test style tests
- Symbolic tests now support statically sized arrays as parameters
- `hevm test` now has a `num-solvers` parameter that controls how many solver instances to spawn
- New solc-specific simplification rules that should make the final Props a lot more readable
- Prop is now correctly ordered, better BufLength and Max simplifications of Expr,
  and further solc-specific simplifications of Expr
- Simplify earlier and don't check reachability for things statically determined to be FALSE
- New concrete fuzzer that can be controlled via `--num-cex-fuzz`
- Partial support for dynamic jumps when the jump destination can be computed
  given already available information
- Added three forking cheatcodes: `createFork`, `selectFork`, and `activeFork`

## Fixed

- Traces now correctly perform source mapping to display contract details
- Event traces now correctly display indexed arguments and argument names
- JSON reading of foundry JSONs was dependent on locale and did not work with many locales.

## [0.52.0] - 2023-10-26

This is a major breaking release that removes several user facing features and includes non trivial
breakage for library users. These changes mean the code is significantly simpler, more performant,
and allow support for new features like fully symbolic addresses.

In addition to the changes below, this release includes significant work on performance
optimization for symbolic execution.

## Added

The major new user facing feature in this release is support for fully symbolic addresses (including
fully symbolic addresses for deployed contracts). This allows tests to be writen that call
`vm.prank` with a symbolic value, making some tests (e.g. access control, token transfer logic) much
more comprehensive.

Some restrictions around reading balances from and transfering value between symbolic addresses are
currently in place. Currently, if the address is symbolic, then you will only be able to read it's
balance, or transfer value to/from it, if it is the address of a contract that is actually deployed.
This is required to ensure soundness in the face of aliasing between symbolic addresses. We intend
to lift this restriction in a future release.

### Other

- Support for `vm.deal`
- Support for `vm.assume` (this is semantically identical to using `require`, but does simplify the
    process of porting exisitng fuzz tests to be symbolic)
- the `check` prefix now recognized for symbolic tests
- `hevm test` now takes a `--number` argument to specify which block should be used when making rpc queries

## Changed

### Revert Semantics in Solidity Tests

solidity tests no longer consider reverts to be a failure, and check only for the ds-test failed bit
or user defined assertion failures (i.e. `Panic(0x01)`). This makes writing tests much easier as
users no longer have to consider trivial reverts (e.g. arithmetic overflow).

A positive (i.e. `prove`/`check`) test with no rechable assertion violations that does not have any
succesful branches will still be considered a failure.

## Removed

hevm has been around for a while, and over time has accumulated many features. We decided to remove
some of these features in the interest of focusing our attention, increasing our iteration speed and
simplifying maintainance. The following user facing features have been removed from this release:

- The visual debugger has been removed
- All concrete ds-test executors have been removed (i.e. plain, fuzzer, invariant)
- Rpc caching and state serialization has been removed (i.e. all `--cache` / `--state` flags)
- The various `DAPP_TEST` variables are no longer observed
- The `--initial-storage` flag no longer accepts a concrete prestore (valid values are now `Empty` or `Abstract`)

## Fixed

This release also includes many small bugfixes:

- CopySlice wraparound issue especially during CopyCallBytesToMemory
- Contracts deployed during symbolic execution are created with an empty storage (instead of abstract in previous versions)
- EVM.Solidity.toCode to include contractName in error string
- Better cex reconstruction in cases where branches do not refer to all input variables in calldata
- Correctly handle empty bytestring compiled contracts' JSON
- No more false positives when keccak is called with inputs of different sizes
- `test` now falls back to displaying an unecoded bytestring for calldata when the model returned by the solver has a different length the length of the arguments in the test signature.
- we now generate correct counterexamples for branches where only a subset of input variables are referenced by the path conditions
- `vm.prank` now works correctly when passed a symbolic address
- `vm.prank` now works correctly when the next call transfers value
- storage layout information will now be parsed from the output of `forge build` if it is available

## API Changes

### Reworked Storage Model / Symbolic Addresses

Adding symbolic addresses required some fairly significant changes to the way that we model storage.
We introduced a new address type to `Expr` (`Expr EAddr`), that allows us to model fully symbolic
addresses. Instead of modelling storage as a global symbolic 2D map (`address -> word -> word`) in
`vm.env`, each contract now has it's own symbolic 1D map (`word -> word`), that is stored in the
`vm.contracts` mapping. `vm.contracts` is now keyed on `Expr EAddr` instead of `Addr`. Addresses
that are keys to the `vm.contracts` mapping are asserted to be distinct in our smt encoding. This
allows us to support symbolic addresses in a fully static manner (i.e. we do not currently need to
make any extra smt queries when looking up storage for a symbolic address).

### Mutable Memory & ST

We now use a mutable representation of memory if it is currently completely concrete. This is a
significant performance improvement, and fixed a particulary egregious memory leak. It does entail
the use of the `ST` monad, and introduces a new type parameter to the `VM` type that tags a given
instance with it's thread local state. Library users will now need to either use the ST moand and
`runST` or `stToIO` to compose and sequence vm executions.

## GHC 9.4

Hevm is now built with ghc9.4. While earlier compiler versions may continue to work for now, they
are no longer explicitly tested or supported.

### Other

- Contract balances can now be fully symbolic
- Contract code can now be fully abstract. Calls into contracts with unknown code will fail with `UnexpectedSymbolicArg`.
- Run expression simplification on branch conditions
- SLoad/SStore simplifications based on assumptions regarding Keccak non-collision&preimage
- Improved Prop simplification
- CopySlice+WriteWord+ConcreteBuf now truncates ConcreteBuf in special cases
- Better simplification of Eq IR elements
- Run a toplevel constant folding reasoning system on branch conditions
- Global config via a monad, which should allow for more refactoring
- `evalProp` is renamed to `simplifyProp` for consistency
- Mem explosion in `writeWord` function was possible in case `offset` was close to 2^256. Fixed.
- BufLength was not simplified via bufLength function. Fixed.
- Add and Mul are associative, let's use that to make Expr more canonical
- `VMOpts` no longer takes an initial store, and instead takes a `baseState`
  which can be either `EmptyBase` or `AbstractBase`. This controls whether
  storage should be inialized as empty or fully abstract. Regardless of this
  setting contracts that are deployed at runtime via a call to
  `CREATE`/`CREATE2` have zero initialized storage.

## [0.51.3] - 2023-07-14

## Fixed

- Path joining on Windows
- Fixed overflow issue in stripWrites
- Automatic tests are now more reproducible

## Changed

- Removed sha3Crack which has been deprecated for keccakEqs
- Abstraction-refinement for more complicated expressions such as MULMOD

## Added

- Added flag `-f debug` to add debug flags to cabal/GHC

## [0.51.2] - 2023-07-11

## Fixed

- SMT encoding of Expr now has assertions for the range of environment values that are less than word size (256 bits).
- Trace now contains the cheat code calls
- More consistent error messages

## Changed

- SMT2 scripts are now being reprocessed to put one sexpr per line. Having sepxrs that span across multiple lines trigers a bug in CVC5.
- Removing long-running tests so we can finish all unit tests in approx 10 minutes on a current-gen laptop CPU
- Added git revision to `hevm version`

## Added

- execution traces are now shown for failed `prove_` tests

## [0.51.1] - 2023-06-02

## Fixed

- hevm now gracefully handles missing `out` directories
- Constraints are correctly propogated to the final output expression during symbolic execution

## Changed

- HEVM is now fully compliant with the Shanghai hard fork

## [0.51.0] - 2023-04-27

## Added

- `hevm` can now execute unit tests in foundry projects. Just run `hevm test` from the root of a foundry repo, and all unit tests will be executed (including prove tests).
- A new stack based loop detection heuristic
- Analysis of partial execution traces is now supported

## Changed

- `hevm dapp-test` has been replaced with `hevm test --project-type DappTools`.
- `hevm test` no longer supports parsing solidity output in the combined json format.
- The default value for `--ask-smt-iterations` has been changed to 1
- The SMT solver is never queried for branch conditions that do not occur in a loop (as determined by the loop detection heuristic)

## Fixed

- `--max-iterations` is respected in cases where path conditions have become inconsistent
- `--max-iterations` is now respected for loops with a concrete branch condition

## Fixed

- Fixed a bug where underflow was possible when transfering eth

## [0.50.5] - 2023-04-18

## Changed

- The `--storage-model` parameter has been replaced with `--initial-storage`
- The `--smttimeout` argument now expects a value in seconds not milliseconds
- The default smt timeout has been set to 5 minutes
- `hevm symbolic` now searches only for user defined assertions by default

### Fixed

- The `prank` cheatcode now transfers value from the correct address
- Fixed an off-by-one error in `EVM.Debug.srcMapCodePos`

## [0.50.4] - 2023-03-17

### Fixed

- The `--solvers` cli option is now respected (previously we always used Z3)
- The `equivalence` command now fails with the correct status code when counterexamples are found
- The `equivalence` command now respects the given `--sig` argument
- Correct symbolic execution for the `SGT` opcode

### Changed

- The `equivalence` command now pretty prints discovered counterexamples

### Added

- Implemented a shrinking algorithm for counterexamples
- A new differential fuzzing test harness that compares the concrete semantics, as well as parts of the symbolic semantics against the geth evm implementation
- The `hevm` library can now be built on Windows systems.
- `equivalence` can now be checked for fully or partially concrete calldata
- Support for function pointers in ABI

## [0.50.3] - 2023-02-17

### Fixed

- `hevm symbolic` exits with status code `1` if counterexamples or timeouts are found
- Calldata reads beyond calldata size are provably equal to zero.

### Added

- New cheatcode `prank(address)` that sets `msg.sender` to the specified address for the next call.
- Improved equivalence checker that avoids checking similar branches more than once.
- Improved simplification for arithmetic expressions
- Construction of storage counterexamples based on the model returned by the SMT solver.
- Static binaries for macos

### Changed
- SMT encoding of buffer length without using uninterpreted functions.

## [0.50.2] - 2023-01-06

### Fixed

- Arithmetic overflow in concrete `SAR` edge case ([#163](https://github.com/ethereum/hevm/pull/163))
- Unexpected abstract term application during fully concrete execution ([#163](https://github.com/ethereum/hevm/pull/163))

## [0.50.1] - 2022-12-29

### Fixed

- `hevm exec` no longer fails with `hevm: No match in record selector smttimeout`
- the `gas`, `gaslimit`, `priorityfee`, and `gasprice` cli options are now respected
- cleaner formatting for the gas value in the visual debugger

### Changed

- we now build with ghc 9.2.4 by default
- various perf improvements for concrete execution ([#157](https://github.com/ethereum/hevm/pull/157), [#152](https://github.com/ethereum/hevm/pull/152))

## [0.50.0] - 2022-12-19

### Changed

The symbolic execution engine has been rewritten. We have removed our dependency on sbv, and now
symbolic execution decompiles bytecode into a custom IR, and smt queries are constructed based on
the structure of the term in this IR.

This gives us much deeper control over the encoding, and makes custom static analysis and
simplification passes much easier to implement.

The symbolic execution engine is now parallel by default, and will distribute granular SMT queries
across a pool of solvers, allowing analysis to be scaled out horizontally across many CPUs.

more details can be found in the [architecuture](../../architecture.md) docs.

### Removed

The following cli commands have been removed:

- `abiencode`
- `rlp`
- `flatten`
- `strip-metadata`

## [0.49.0] - 2021-11-12

### Added

- Support for solc 0.8.10
- Support for solc 0.8.11

### Changed

- Clearer display for the invalid opcode (`0xfe`) in debug view
- Better error messages when trying to deploy unlinked bytecode
- `bytesX` arguments to `hevm abiencode` are automatically padded

### Fixed

- Test contracts with no code (e.g. `abstract` contracts) are now skipped
- Replay data for invariant tests is now displayed in a form that does not cause errors when used with `dapp test --replay`

## [0.48.1] - 2021-09-08

### Added

- Support for 0.8.4 custom error types in stack traces

### Changed

- Contract feching happens synchronously again.
- Invariants checked before calling methods from targetContracts.

### Fixed

- The block gas limit and basefee are now correctly fetched when running tests via rpc

## 0.48.0 - 2021-08-03

### Changed

- Updated to London hard fork!
- The configuration variable `DAPP_TEST_BALANCE_CREATE` has been renamed to `DAPP_TEST_BALANCE`
- Default `smttimeout` has been increased to 1 minute.
- A new flag has been added to hevm (`--ask-smt-iterations`) that controls the number of iterations
  at which the symbolic execution engine will stop eager evaluation and begin to query the smt
  solver whether a given branch is reachable or not.
- Contract fetching now happens asynchronously.
- Fixed no contract definition crashes
- Removed NoSuchContract failures

## 0.47.0 - 2021-07-01

### Added

- A new test runner for checking invariants against random reachable contract states.
- `hevm symbolic` can search for solc 0.8 style assertion violations, and a new `--assertions` flag
  has been added allowing users to customize which assertions should be reported
- A new cheatcode `ffi(string[])` that executes an arbitrary command in the system shell

### Changed

- Z3 is once again the default smt solver
- Updated nixpkgs to the `21.05` channel

### Fixed

- Sourcemaps for contracts containing `immutable` are now shown in the debug view.

## 0.46.0 - 2021-04-29

### Added

- Updated to Berlin! Conformant with GeneralStateTests at commit hash `644967e345bbc6642fab613e1b1737abbe131f78`.

### Fixed

- ADDMOD and MULMOD by zero yields zero.
- Address calculation for newly created contracts.
- Accomodated for the notorious "anomolies on the main network" (see yellow paper Appendix K for trivia)
- A hevm crash when debugging a SELFDESTRUCT contract.

## 0.45.0 - 2021-03-22

### Added

- Two new cheatcodes were added: `sign(uint sk, bytes message)` and `addr(uint sk)`. Taken together
  these should allow for much more ergonomic testing of code that handles signed messages.
- Symbolic execution can deal with partially symbolic bytecode, allowing for symbolic constructor arguments to be given in tests.

### Fixed

- Fixed a bug in the abiencoding.
- Fixed the range being generated by ints.
- `hevm flatten` combines the SPDX license identifiers of all source files.

### Changed

- updated `nixpkgs` to the `20.09` channel
- Arbitrary instance of AbiType can no longer generate a tuple

## 0.44.1 - 2020-02-02

### Changed

- hevm cheatcodes now accept symbolic arguments, allowing e.g. symbolic jumps in time in unit tests
- More efficient arithmetic overflow checks by translating queries to a more [intelligent form](www.microsoft.com/en-us/research/wp-content/uploads/2016/02/z3prefix.pdf).

## 0.44.0 - 2020-01-26

### Added

- `hevm` now accepts solidity json output built via `--standard-json` as
  well as `--combined-json`.
- addresses in the trace output are prefixed with `ContractName@0x...`
  if there is a corresponding contract and `@0x...` otherwise.

### Fixed

- Symbolic execution now generates calldata arguments restricted to the proper ranges,
  following the semantics of fuzzing.
- If the `--address` flag is present in `hevm exec` or `hevm symbolic`,
  it overrides the contract address at which a contract will be created.
- Address pretty printing
- Updated sbv to `8.9.5` to fix "non-const in array declaration" cvc4 issue with ds-test.

### Changed

- Use cvc4 as default smt solver

## 0.43.2 - 2020-12-10

### Changed

- The default smttimeout has been increased from 20s to 30s

## 0.43.1 - 2020-12-10

### Changed

- Counterexamples from symbolic tests now show clearer failure reasons

### Fixed

- Symbolic tests now work with RPC
- Branch selection is working again in the interactive debugger

## 0.43.0 - 2020-11-29

### Added

- A `--show-tree` option to `hevm symbolic` which prints the execution tree explored.
- Some symbolic terms are displayed with richer semantic information, instead of the black box `<symbolic>`.
- `hevm dapp-test` now supports symbolic execution of test methods that are prefixed with `prove` or `proveFail`
- The `hevm interactive` alias has been removed, as it is equivalent to `hevm dapp-test --debug`
- `hevm dapp-test --match` now matches on contract name and file path, as well as test name
- Step through the callstack in debug mode using the arrow keys

### Changed

- `dapp-test` trace output now detects ds-note events and shows `LogNote`
- create addresses are shown with `@<address>` in the trace
- `DSTest.setUp()` is only run if it exists, rather than failing
- support new ds-test `log_named_x(string, x)` (previously bytes32 keys)
- return arguments are fully displayed in the trace (previously only a single word)
- return/revert trace will now show the correct source position

## 0.42.0 - 2020-10-31

### Changed

- z3 updated to 4.8.8
- optimize SMT queries
- More useful trace output for unknown calls
- Default to on chain values for `coinbase`, `timestamp`, `difficulty`, `blocknumber` when rpc is provided
- Perform tx initialization (gas payment, value transfer) in `hevm exec`, `hevm symbolic` and `hevm dapp-test`.

### Added

- TTY commands `P` and `c-p` for taking larger steps backwards in the debuger.
- `--cache` flag for `dapp-test`, `exec`, `symbolic`, `interactive`,
  enabling caching of contracts received by rpc.
- `load(address,bytes32)` cheat code allowing storage reads from arbitrary contracts.

## 0.41.0 - 2020-08-19

### Changed

- Switched to [PVP](https://github.com/haskell/pvp/blob/master/pvp-faq.md) for version control, starting now at `0.41.0` (MAJOR.MAJOR.MINOR).
- z3 updated to 4.8.7
- Generate more interesting values in property based testing,
  and implement proper shrinking for all abi values.
- Fixed soundness bug when using KECCAK or SHA256 opcode/precompile
- Fixed an issue in debug mode where backstepping could cause path information to be forgotten
- Ensure that pathconditions are consistent when branching, and end the execution with VMFailure: DeadPath if this is not the case
- Fixed a soundness bug where nonzero jumpconditions were assumed to equal one.
- default `--smttimeout` changed from unlimited to 20 seconds
- `hevm symbolic --debug` now respects `--max-iterations`

### Added

- `hevm exec --trace` flag to dump a trace
- Faster backstepping in interactive mode by saving multiple snapshot states.
- Support for symbolic storage for multiple contracts

## 0.40 - 2020-07-22

- hevm is now capable of symbolic execution!

### Changed

As a result, the types of several registers of the EVM have changed to admit symbolic values as well as concrete ones.

- state.stack: `Word` -> `SymWord`.
- state.memory: `ByteString` -> `[SWord 8]`.
- state.callvalue: `W256` -> `SymWord`.
- state.caller: `Addr` -> `SAddr`.
- state.returndata: `ByteString` -> `[SWord 8]`.
- state.calldata: `ByteString` -> `([SWord 8], (SWord 32))`. The first element is a list of symbolic bytes, the second is the length of calldata. We have `fst calldata !! i .== 0` for all `snd calldata < i`.

- tx.value: `W256` -> `SymWord`.

- contract.storage: `Map Word Word` -> `Storage`, defined as:

```hs
data Storage
  = Concrete (Map Word SymWord)
  | Symbolic (SArray (WordN 256) (WordN 256))
  deriving (Show)
```

### Added

New cli commands:

- `hevm symbolic`: search for assertion violations, or step through a symbolic execution in debug mode.
- `hevm equivalence`: compare two programs for equivalence.

See the README for details on usage.

The new module `EVM.SymExec` exposes several library functions dealing with symbolic execution.
In particular,

- `SymExec.interpret`: implements an operational monad script similar to `TTY.interpret` and `Stepper.interpret`, but returns a list of final VM states rather than a single VM.
- `SymExec.verify`: takes a prestate and a postcondition, symbolically executes the prestate and checks that all final states matches the postcondition.

### Removed

The concrete versions of a lot of arithmetic operations, replaced with their more general symbolic counterpart.

## 0.39 - 2020-07-13

- Exposes abi encoding to cli
- Added cheat code `hevm.store(address a, bytes32 location, bytes32 value)`
- Removes `ExecMode`, always running as `ExecuteAsBlockchainTest`. This means that `hevm exec` now finalizes transactions as well.
- `--code` is now entirely optional. Not supplying it returns an empty contract, or whatever is stored in `--state`.

## 0.38 - 2020-04-23

- Exposes metadata stripping of bytecode to the cli: `hevm strip-metadata --code X`. [357](https://github.com/dapphub/dapptools/pull/357).
- Fixes a bug in the srcmap parsing introduced in 0.37 [356](https://github.com/dapphub/dapptools/pull/356).
- Fixes a bug in the abi-encoding of `bytes` with size > 32[358](https://github.com/dapphub/dapptools/pull/358).

## 0.37 - 2020-03-24

- Sourcemap parser now admits `solc-0.6.0` compiled `.sol.json` files.

## 0.36 - 2020-01-07

- Implement Istanbul support [318](https://github.com/dapphub/dapptools/pull/318)
- Fix a bug introduced in [280](https://github.com/dapphub/dapptools/pull/280) of rlp encoding of transactions and sender address [320](https://github.com/dapphub/dapptools/pull/320/).
- Make InvalidTx a fatal error for vm tests and ci.
- Suport property based testing in unit tests. [313](https://github.com/dapphub/dapptools/pull/313) Arguments to test functions are randomly generated based on the function abi. Fuzz tests are not present in the graphical debugger.
- Added flags `--replay` and `--fuzz-run` to `hevm dapp-test`, allowing for particular fuzz run cases to be rerun, or for configuration of how many fuzz tests are run.
- Correct gas readouts for unit tests
- Prevent crash when trying to jump to next source code point if source code is missing

## 0.35 - 2019-11-02

- Merkle Patricia trie support [280](https://github.com/dapphub/dapptools/pull/280)
- RLP encoding and decoding functions [280](https://github.com/dapphub/dapptools/pull/280)
- Extended support for Solidity ABI encoding [259](https://github.com/dapphub/dapptools/pull/259)
- Bug fixes surrounding unit tests and gas accounting (https://github.com/dapphub/dapptools/commit/574ef401d3e744f2dcf994da056810cf69ef84fe, https://github.com/dapphub/dapptools/commit/5257574dd9df14edc29410786b75e9fb9c59069f)

## 0.34 - 2019-08-28

- handle new solc bzzr metadata in codehash for source map
- show VM hex outputs as hexadecimal
- rpc defaults to latest block
- `hevm interactive`:
- fix rpc fetch
- scrollable memory pane
- Fix regression in VMTest compliance.
- `hevm exec` ergonomics:
- Allow code/calldata prefixed with 0x
- create transactions with specific caller nonce
- interactive help pane
- memory pane scrolling

## 0.33 - 2019-08-06

- Full compliance with the [General State Tests][245] (with the
  BlockchainTest format), using the Yellow and Jello papers as
  reference, for Constantinople Fix (aka Petersburg). Including:
- full precompile support
- correct substate accounting, including touched accounts,
  selfdestructs and refunds
- memory read/write semantics
- many gas cost corrections
- Show more information for non solc bytecode in interactive view
  (trace and storage)
- Help text for all cli options
- Enable `--debug` flag in `hevm dapp-test`

[245]: https://github.com/dapphub/dapptools/pull/245

## 0.32 - 2019-06-14

- Fix dapp-test [nonce initialisation bug][224]

[224]: https://github.com/dapphub/dapptools/pull/224

## 0.31 - 2019-05-29

- Precompiles: SHA256, RIPEMD, IDENTITY, MODEXP, ECADD, ECMUL,
  ECPAIRING, MODEXP
- Show the hevm version with `hevm version`
- Interactive mode:
- no longer exits on reaching halt
- new shortcuts: 'a' / 'e' for start / end
- allow returning to test picker screen
- Exact integer formatting in dapp-test and tty

## 0.30 - 2019-05-09

- Adjustable verbosity level for `dapp-test` with `--verbose={0,1,2}`
- Working stack build

## 0.29 - 2019-04-03

- Significant jump in compliance with client tests
- Add support for running GeneralStateTests

## 0.28 - 2019-03-22

- Fix delegatecall gas metering, as reported in
  https://github.com/dapphub/dapptools/issues/34

## 0.27 - 2019-02-06

- Fix [hevm flatten issue](https://github.com/dapphub/dapptools/issues/127)
  related to SemVer ranges in Solidity version pragmas

## 0.26 - 2019-02-05

- Format Solidity Error(string) messages in trace

## 0.25 - 2019-02-04

- Add SHL, SHR and SAR opcodes

## 0.24 - 2019-01-23

- Fix STATICCALL for precompiled contracts
- Assume Solidity 0.5.2 in tests

## 0.23 - 2018-12-12

- Show passing test traces with --verbose flag

## 0.22 - 2018-11-13

- Simple memory view in TTY

## 0.21 - 2018-10-29

- Fix Hackage package by including C header files for ethjet

## 0.20 - 2018-10-27

- Parse constructor inputs from Solidity AST

## 0.19 - 2018-10-09

- Enable experimental 'cheat' address, allowing for modification of the
  EVM environment from within the tests. Currently just the block
  timestamp can be adjusted.

## 0.18 - 2018-10-09

- Fix [duplicate address bug](https://github.com/dapphub/dapptools/issues/70)

## 0.17 - 2018-10-05

- Semigroup/Monoid fix

## 0.16 - 2018-09-19

- Move ethjet into hevm

## [0.15] - 2018-05-09

- Fix SDIV/SMOD definitions for extreme case

## [0.14.1] - 2018-04-17

- Improve PC display in TTY

## [0.14] - 2018-03-08

- Implement STATICCALL

## [0.13] - 2018-02-28

- Require specific block number for RPC debugging
- Implement RETURNDATACOPY and RETURNDATASIZE
- Fix bug where created contracts didn't get their balance

## [0.12.3] - 2017-12-19

- More useful RPC debugging because we strip the entire BZZR metadata

## [0.12.2] - 2017-12-17

- Experimental new ecrecover implementation via libethjet
- Correct error checking for setUp() invocations

## [0.12.1] - 2017-11-28

- Test name regex matching via --match
- Fixed source map parsing bug when used with solc --optimize
- TTY: fix a padding-related display glitch

## [0.12] - 2017-11-14

- Use 13 different environment variables to control block parameters
  for unit testing, e.g. block number, timestamp, initial balance, etc.

  Full list:

  - `DAPP_TEST_ADDRESS`
  - `DAPP_TEST_CALLER`
  - `DAPP_TEST_ORIGIN`
  - `DAPP_TEST_GAS_CREATE`
  - `DAPP_TEST_GAS_CALL`
  - `DAPP_TEST_BALANCE_CREATE`
  - `DAPP_TEST_BALANCE_CALL`
  - `DAPP_TEST_COINBASE`
  - `DAPP_TEST_NUMBER`
  - `DAPP_TEST_TIMESTAMP`
  - `DAPP_TEST_GAS_LIMIT`
  - `DAPP_TEST_GAS_PRICE`
  - `DAPP_TEST_DIFFICULTY`

## [0.11.5] - 2017-11-14

- Use --state with --exec --debug

## [0.11.4] - 2017-11-12

- Fix bug when unit test contract has creations in constructor

## [0.11.3] - 2017-11-08

- Fix array support in ABI module

## [0.11.2] - 2017-11-04

- TTY: show a help bar with key bindings at the bottom

## [0.11.1] - 2017-11-02

- TTY: fix a display glitch
- TTY: improve display of ABI hashes on the stack

## [0.11] - 2017-10-31

- Add "hevm flatten" for Etherscan-ish source code concatenation
- Simplify code by removing concrete/symbolic machine abstraction

## [0.10.9] - 2017-10-23

- Fix bugs in ABI formatting

## [0.10.7] - 2017-10-19

- Fix library linking bug
- Fix gas consumption of DELEGATECALL
- Better error tracing
- Experimental "contract browser" (stupid list of addresses)

## [0.10.6] - 2017-10-19

- Enable library linking for unit tests and debugger
- Use the same default gas/balance values as `ethrun`

## [0.10.5] - 2017-10-17

- Better trace output including arguments and return values
- Proof of concept coverage analysis via `dapp-test --coverage`

## [0.10] - 2017-10-10

- Enable new trace output by default for failing tests
- Exit with failure code from test runner when tests fail
- More fixes to improve Ethereum test suite compliance

## [0.9.5] - 2017-10-06

- Prototype of new trace output with `hevm dapp-test --verbose`
- Nicer trace tree in the TTY debugger
- Many fixes to improve Ethereum test suite compliance

## [0.9] - 2017-09-29

- Integrates with live chains via RPC (read-only)
- Exposes a special contract address with test-related functionality (time warp)

## [0.8.5] - 2017-09-22

- Renames `hevm` from its maiden name `hsevm` :sparkles:

## [0.8] - 2017-09-21

- Implements gas metering (Metropolis rules by default)
- Shows gas counter in the terminal interface
- Enables debugger for consensus test executions
- Consensus test runner script with HTML reporting
- Passes 564 of the `VMTests`; fails 115 (see [0.8 test report])
- Command line options for specifying initial gas amounts and balances
- Improved TTY UI layout

## [0.7] - 2017-09-07

- Can save and load contract states to disk using a Git-backed store (only `--exec`)
- Can debug raw EVM bytecode using `exec --debug`
- Fixes `exec --value`
- Has smarter defaults for command line when running tests or debugging
- Fixes bug with `MSIZE` in `CALL` context

## [0.6.5] - 2017-09-01

- Fixes `exec` with regards to exit codes and error messages

## [0.6.1] - 2017-08-03

- TTY: Adds command `C-n` in TTY for "stepping over"

## [0.6] - 2017-08-03

- TTY: Adds second line to stack entries with humanized formatting
- TTY: Gets rid of the separate log pane in favor of a unified trace pane

## [0.5] - 2017-08-02

- TTY: Adds `p` command for stepping backwards
- Adds ability to track origins of stack and heap words
- Tracks Keccak preimage for words that come from the `SHA3` instruction

## [0.4] - 2017-07-31

- Parallelizes unit test runner
- Improves speed by changing representation of memory
- Internal refactoring for future support of symbolic execution
- Adds logs to the trace pane

## [0.3.2] - 2017-06-17

- Adds `REVERT` opcode
- Sets `TIMESTAMP` value to `1` in unit tests

## [0.3.0] - 2017-06-14

- Reverts contract state after `CALL` fails
- Improves test runner console output

## [0.2.0] - 2017-06-13

- Fixes bug in `CALL`

## [0.1.0.1] - 2017-03-31

- Highlights Solidity exactly on character level
- Adds `N` command for stepping by Solidity source position instead of by opcode

## 0.1.0.0 - 2017-03-29

- First release

[0.8 test report]: https://hydra.dapp.tools/build/135/download/1/index.html
[0.12]: https://github.com/dapphub/hevm/compare/0.11.5...0.12
[0.11.5]: https://github.com/dapphub/hevm/compare/0.11.4...0.11.5
[0.11.4]: https://github.com/dapphub/hevm/compare/0.11.3...0.11.4
[0.11.3]: https://github.com/dapphub/hevm/compare/0.11.2...0.11.3
[0.11.2]: https://github.com/dapphub/hevm/compare/0.11.1...0.11.2
[0.11.1]: https://github.com/dapphub/hevm/compare/0.11...0.11.1
[0.11]: https://github.com/dapphub/hevm/compare/0.10.9...0.11
[0.10.9]: https://github.com/dapphub/hevm/compare/0.10.7...0.10.9
[0.10.7]: https://github.com/dapphub/hevm/compare/0.10.6...0.10.7
[0.10.6]: https://github.com/dapphub/hevm/compare/0.10.5...0.10.6
[0.10.5]: https://github.com/dapphub/hevm/compare/0.10...0.10.5
[0.10]: https://github.com/dapphub/hevm/compare/0.9.5...0.10
[0.9.5]: https://github.com/dapphub/hevm/compare/0.9...0.9.5
[0.9]: https://github.com/dapphub/hevm/compare/v0.8.5...v0.9
[0.8.5]: https://github.com/dapphub/hevm/compare/v0.8...v0.8.5
[0.8]: https://github.com/dapphub/hevm/compare/v0.7...v0.8
[0.7]: https://github.com/dapphub/hevm/compare/v0.6.5...v0.7
[0.6.5]: https://github.com/dapphub/hevm/compare/v0.6.1...v0.6.5
[0.6.1]: https://github.com/dapphub/hevm/compare/v0.6...v0.6.1
[0.6]: https://github.com/dapphub/hevm/compare/v0.5...v0.6
[0.5]: https://github.com/dapphub/hevm/compare/v0.4...v0.5
[0.4]: https://github.com/dapphub/hevm/compare/v0.3.2...v0.4
[0.3.2]: https://github.com/dapphub/hevm/compare/v0.3.0...v0.3.2
[0.3.0]: https://github.com/dapphub/hevm/compare/v0.2.0...v0.3.0
[0.2.0]: https://github.com/dapphub/hevm/compare/v0.1.0.1...v0.2.0
[0.1.0.1]: https://github.com/dapphub/hevm/compare/v0.1.0.0...v0.1.0.1<|MERGE_RESOLUTION|>--- conflicted
+++ resolved
@@ -39,12 +39,8 @@
   so we don't get too large buffers as counterexamples
 - More symbolic overapproximation for Balance and ExtCodeHash opcodes, fixing
   CodeHash SMT representation
-<<<<<<< HEAD
 - PNeg + PGT/PGEq/PLeq/PLT simplification rules
-
-=======
 - We no longer dispatch Props to SMT that can be solved by a simplification
->>>>>>> 6264499b
 
 ## Fixed
 - We now try to simplify expressions fully before trying to cast them to a concrete value
