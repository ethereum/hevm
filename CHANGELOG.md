# Changelog

All notable changes to this project will be documented in this file.

The format is based on [Keep a Changelog](https://keepachangelog.com/en/1.0.0/),
and this project adheres to [Semantic Versioning](https://semver.org/spec/v2.0.0.html).

## Changed
- Improved printing of results. Should be more intuitive to understand what hevm found.
- More complete and precise array/mapping slot rewrite, along with a copySlice improvement
- Use a let expression in copySlice to decrease expression size

## Added
- More POr and PAnd rules
- Array/Map slot decomposition can be turned off via a flag
- More PEq, PLEq, and PLT rules
- New `label` cheatcode.
- Updated Bitwuzla to newer version
- New cheatcodes `startPrank()` & `stopPrank()`
- ARM64 and x86_64 Mac along with Linux x86_64 static binaries for releases
- Tutorial for symbolic execution
- PAnd props are now recursively flattened
- Double negation in Prop are removed
- Updated forge to modern version, thereby fixing JSON parsing of new forge JSONs
- Symbolic ABI encoding for tuples, fuzzer for encoder
<<<<<<< HEAD
- Improved symbolic execution tutorial
=======
- Printing `Addrs` when running `symbolic` for counterexamples and reachable end states
>>>>>>> 84c89856

## Fixed
- `concat` is a 2-ary, not an n-ary function in SMT2LIB, declare-const does not exist in QF_AUFBV, replacing
   with declare-fun
- CVC5 needs `--incremental` flag to work properly in abstraction-refinement mode
- cli.hs now uses with-utf8 so no release binary will have locale issues anymore
- Took ideas for simplification rules from "Super-optimization of Smart Contracts" paper by Albert et al.
- Printing panic uint256 as hex, not as int
- Decomposition does not take place when entire states are compared, as that would necessitate
  a different approach.
- `initial-storage` option of `hevm symbolic` is respected
- `caller` option of `hevm symbolic` is now respected

## [0.53.0] - 2024-02-23

## Changed

- Minimum distance requirements are now asserted for Keccak function calls. They assert that it's hard to generate two Keccak's that are less than 256 afar.
- Keccak concretization is now done only after all simplifications are performed. This helps with simplification pre-concretization
- Added an IllegalOverflow error in case the system tries to allocate a large amount of memory during
  abstract gas execution but concrete running. In these cases, the interpreter can out-of-heap
  as the only check is that the size allocated is less than $2**{64}$, but that is too large to fit in memory. Now,
  we check more stringently, and still return an IllegalOverflow
- Fixed `--root` option for the `test` subcommand
- Use `-Wunused-packages` and eliminate unused deps.

## Added

- Optimized smt queries that significantly improve performance when dealing with solidity mappings and arrays
- Support for using Bitwuzla as a solver
- More efficient encoding for failure in ds-test style tests
- Symbolic tests now support statically sized arrays as parameters
- `hevm test` now has a `num-solvers` parameter that controls how many solver instances to spawn
- New solc-specific simplification rules that should make the final Props a lot more readable
- Prop is now correctly ordered, better BufLength and Max simplifications of Expr,
  and further solc-specific simplifications of Expr
- Simplify earlier and don't check reachability for things statically determined to be FALSE
- New concrete fuzzer that can be controlled via `--num-cex-fuzz`
- Partial support for dynamic jumps when the jump destination can be computed
  given already available information
- Added three forking cheatcodes: `createFork`, `selectFork`, and `activeFork`

## Fixed

- Traces now correctly perform source mapping to display contract details
- Event traces now correctly display indexed arguments and argument names
- JSON reading of foundry JSONs was dependent on locale and did not work with many locales.

## [0.52.0] - 2023-10-26

This is a major breaking release that removes several user facing features and includes non trivial
breakage for library users. These changes mean the code is significantly simpler, more performant,
and allow support for new features like fully symbolic addresses.

In addition to the changes below, this release includes significant work on performance
optimization for symbolic execution.

## Added

The major new user facing feature in this release is support for fully symbolic addresses (including
fully symbolic addresses for deployed contracts). This allows tests to be writen that call
`vm.prank` with a symbolic value, making some tests (e.g. access control, token transfer logic) much
more comprehensive.

Some restrictions around reading balances from and transfering value between symbolic addresses are
currently in place. Currently, if the address is symbolic, then you will only be able to read it's
balance, or transfer value to/from it, if it is the address of a contract that is actually deployed.
This is required to ensure soundness in the face of aliasing between symbolic addresses. We intend
to lift this restriction in a future release.

### Other

- Support for `vm.deal`
- Support for `vm.assume` (this is semantically identical to using `require`, but does simplify the
    process of porting exisitng fuzz tests to be symbolic)
- the `check` prefix now recognized for symbolic tests
- `hevm test` now takes a `--number` argument to specify which block should be used when making rpc queries

## Changed

### Revert Semantics in Solidity Tests

solidity tests no longer consider reverts to be a failure, and check only for the ds-test failed bit
or user defined assertion failures (i.e. `Panic(0x01)`). This makes writing tests much easier as
users no longer have to consider trivial reverts (e.g. arithmetic overflow).

A positive (i.e. `prove`/`check`) test with no rechable assertion violations that does not have any
succesful branches will still be considered a failure.

## Removed

hevm has been around for a while, and over time has accumulated many features. We decided to remove
some of these features in the interest of focusing our attention, increasing our iteration speed and
simplifying maintainance. The following user facing features have been removed from this release:

- The visual debugger has been removed
- All concrete ds-test executors have been removed (i.e. plain, fuzzer, invariant)
- Rpc caching and state serialization has been removed (i.e. all `--cache` / `--state` flags)
- The various `DAPP_TEST` variables are no longer observed
- The `--initial-storage` flag no longer accepts a concrete prestore (valid values are now `Empty` or `Abstract`)

## Fixed

This release also includes many small bugfixes:

- CopySlice wraparound issue especially during CopyCallBytesToMemory
- Contracts deployed during symbolic execution are created with an empty storage (instead of abstract in previous versions)
- EVM.Solidity.toCode to include contractName in error string
- Better cex reconstruction in cases where branches do not refer to all input variables in calldata
- Correctly handle empty bytestring compiled contracts' JSON
- No more false positives when keccak is called with inputs of different sizes
- `test` now falls back to displaying an unecoded bytestring for calldata when the model returned by the solver has a different length the length of the arguments in the test signature.
- we now generate correct counterexamples for branches where only a subset of input variables are referenced by the path conditions
- `vm.prank` now works correctly when passed a symbolic address
- `vm.prank` now works correctly when the next call transfers value
- storage layout information will now be parsed from the output of `forge build` if it is available

## API Changes

### Reworked Storage Model / Symbolic Addresses

Adding symbolic addresses required some fairly significant changes to the way that we model storage.
We introduced a new address type to `Expr` (`Expr EAddr`), that allows us to model fully symbolic
addresses. Instead of modelling storage as a global symbolic 2D map (`address -> word -> word`) in
`vm.env`, each contract now has it's own symbolic 1D map (`word -> word`), that is stored in the
`vm.contracts` mapping. `vm.contracts` is now keyed on `Expr EAddr` instead of `Addr`. Addresses
that are keys to the `vm.contracts` mapping are asserted to be distinct in our smt encoding. This
allows us to support symbolic addresses in a fully static manner (i.e. we do not currently need to
make any extra smt queries when looking up storage for a symbolic address).

### Mutable Memory & ST

We now use a mutable representation of memory if it is currently completely concrete. This is a
significant performance improvement, and fixed a particulary egregious memory leak. It does entail
the use of the `ST` monad, and introduces a new type parameter to the `VM` type that tags a given
instance with it's thread local state. Library users will now need to either use the ST moand and
`runST` or `stToIO` to compose and sequence vm executions.

## GHC 9.4

Hevm is now built with ghc9.4. While earlier compiler versions may continue to work for now, they
are no longer explicitly tested or supported.

### Other

- Contract balances can now be fully symbolic
- Contract code can now be fully abstract. Calls into contracts with unknown code will fail with `UnexpectedSymbolicArg`.
- Run expression simplification on branch conditions
- SLoad/SStore simplifications based on assumptions regarding Keccak non-collision&preimage
- Improved Prop simplification
- CopySlice+WriteWord+ConcreteBuf now truncates ConcreteBuf in special cases
- Better simplification of Eq IR elements
- Run a toplevel constant folding reasoning system on branch conditions
- Global config via a monad, which should allow for more refactoring
- `evalProp` is renamed to `simplifyProp` for consistency
- Mem explosion in `writeWord` function was possible in case `offset` was close to 2^256. Fixed.
- BufLength was not simplified via bufLength function. Fixed.
- Add and Mul are associative, let's use that to make Expr more canonical
- `VMOpts` no longer takes an initial store, and instead takes a `baseState`
  which can be either `EmptyBase` or `AbstractBase`. This controls whether
  storage should be inialized as empty or fully abstract. Regardless of this
  setting contracts that are deployed at runtime via a call to
  `CREATE`/`CREATE2` have zero initialized storage.

## [0.51.3] - 2023-07-14

## Fixed

- Path joining on Windows
- Fixed overflow issue in stripWrites
- Automatic tests are now more reproducible

## Changed

- Removed sha3Crack which has been deprecated for keccakEqs
- Abstraction-refinement for more complicated expressions such as MULMOD

## Added

- Added flag `-f debug` to add debug flags to cabal/GHC

## [0.51.2] - 2023-07-11

## Fixed

- SMT encoding of Expr now has assertions for the range of environment values that are less than word size (256 bits).
- Trace now contains the cheat code calls
- More consistent error messages

## Changed

- SMT2 scripts are now being reprocessed to put one sexpr per line. Having sepxrs that span across multiple lines trigers a bug in CVC5.
- Removing long-running tests so we can finish all unit tests in approx 10 minutes on a current-gen laptop CPU
- Added git revision to `hevm version`

## Added

- execution traces are now shown for failed `prove_` tests

## [0.51.1] - 2023-06-02

## Fixed

- hevm now gracefully handles missing `out` directories
- Constraints are correctly propogated to the final output expression during symbolic execution

## Changed

- HEVM is now fully compliant with the Shanghai hard fork

## [0.51.0] - 2023-04-27

## Added

- `hevm` can now execute unit tests in foundry projects. Just run `hevm test` from the root of a foundry repo, and all unit tests will be executed (including prove tests).
- A new stack based loop detection heuristic
- Analysis of partial execution traces is now supported

## Changed

- `hevm dapp-test` has been replaced with `hevm test --project-type DappTools`.
- `hevm test` no longer supports parsing solidity output in the combined json format.
- The default value for `--ask-smt-iterations` has been changed to 1
- The SMT solver is never queried for branch conditions that do not occur in a loop (as determined by the loop detection heuristic)

## Fixed

- `--max-iterations` is respected in cases where path conditions have become inconsistent
- `--max-iterations` is now respected for loops with a concrete branch condition

## Fixed

- Fixed a bug where underflow was possible when transfering eth

## [0.50.5] - 2023-04-18

## Changed

- The `--storage-model` parameter has been replaced with `--initial-storage`
- The `--smttimeout` argument now expects a value in seconds not milliseconds
- The default smt timeout has been set to 5 minutes
- `hevm symbolic` now searches only for user defined assertions by default

### Fixed

- The `prank` cheatcode now transfers value from the correct address
- Fixed an off-by-one error in `EVM.Debug.srcMapCodePos`

## [0.50.4] - 2023-03-17

### Fixed

- The `--solvers` cli option is now respected (previously we always used Z3)
- The `equivalence` command now fails with the correct status code when counterexamples are found
- The `equivalence` command now respects the given `--sig` argument
- Correct symbolic execution for the `SGT` opcode

### Changed

- The `equivalence` command now pretty prints discovered counterexamples

### Added

- Implemented a shrinking algorithm for counterexamples
- A new differential fuzzing test harness that compares the concrete semantics, as well as parts of the symbolic semantics against the geth evm implementation
- The `hevm` library can now be built on Windows systems.
- `equivalence` can now be checked for fully or partially concrete calldata
- Support for function pointers in ABI

## [0.50.3] - 2023-02-17

### Fixed

- `hevm symbolic` exits with status code `1` if counterexamples or timeouts are found
- Calldata reads beyond calldata size are provably equal to zero.

### Added

- New cheatcode `prank(address)` that sets `msg.sender` to the specified address for the next call.
- Improved equivalence checker that avoids checking similar branches more than once.
- Improved simplification for arithmetic expressions
- Construction of storage counterexamples based on the model returned by the SMT solver.
- Static binaries for macos

### Changed
- SMT encoding of buffer length without using uninterpreted functions.

## [0.50.2] - 2023-01-06

### Fixed

- Arithmetic overflow in concrete `SAR` edge case ([#163](https://github.com/ethereum/hevm/pull/163))
- Unexpected abstract term application during fully concrete execution ([#163](https://github.com/ethereum/hevm/pull/163))

## [0.50.1] - 2022-12-29

### Fixed

- `hevm exec` no longer fails with `hevm: No match in record selector smttimeout`
- the `gas`, `gaslimit`, `priorityfee`, and `gasprice` cli options are now respected
- cleaner formatting for the gas value in the visual debugger

### Changed

- we now build with ghc 9.2.4 by default
- various perf improvements for concrete execution ([#157](https://github.com/ethereum/hevm/pull/157), [#152](https://github.com/ethereum/hevm/pull/152))

## [0.50.0] - 2022-12-19

### Changed

The symbolic execution engine has been rewritten. We have removed our dependency on sbv, and now
symbolic execution decompiles bytecode into a custom IR, and smt queries are constructed based on
the structure of the term in this IR.

This gives us much deeper control over the encoding, and makes custom static analysis and
simplification passes much easier to implement.

The symbolic execution engine is now parallel by default, and will distribute granular SMT queries
across a pool of solvers, allowing analysis to be scaled out horizontally across many CPUs.

more details can be found in the [architecuture](../../architecture.md) docs.

### Removed

The following cli commands have been removed:

- `abiencode`
- `rlp`
- `flatten`
- `strip-metadata`

## [0.49.0] - 2021-11-12

### Added

- Support for solc 0.8.10
- Support for solc 0.8.11

### Changed

- Clearer display for the invalid opcode (`0xfe`) in debug view
- Better error messages when trying to deploy unlinked bytecode
- `bytesX` arguments to `hevm abiencode` are automatically padded

### Fixed

- Test contracts with no code (e.g. `abstract` contracts) are now skipped
- Replay data for invariant tests is now displayed in a form that does not cause errors when used with `dapp test --replay`

## [0.48.1] - 2021-09-08

### Added

- Support for 0.8.4 custom error types in stack traces

### Changed

- Contract feching happens synchronously again.
- Invariants checked before calling methods from targetContracts.

### Fixed

- The block gas limit and basefee are now correctly fetched when running tests via rpc

## 0.48.0 - 2021-08-03

### Changed

- Updated to London hard fork!
- The configuration variable `DAPP_TEST_BALANCE_CREATE` has been renamed to `DAPP_TEST_BALANCE`
- Default `smttimeout` has been increased to 1 minute.
- A new flag has been added to hevm (`--ask-smt-iterations`) that controls the number of iterations
  at which the symbolic execution engine will stop eager evaluation and begin to query the smt
  solver whether a given branch is reachable or not.
- Contract fetching now happens asynchronously.
- Fixed no contract definition crashes
- Removed NoSuchContract failures

## 0.47.0 - 2021-07-01

### Added

- A new test runner for checking invariants against random reachable contract states.
- `hevm symbolic` can search for solc 0.8 style assertion violations, and a new `--assertions` flag
  has been added allowing users to customize which assertions should be reported
- A new cheatcode `ffi(string[])` that executes an arbitrary command in the system shell

### Changed

- Z3 is once again the default smt solver
- Updated nixpkgs to the `21.05` channel

### Fixed

- Sourcemaps for contracts containing `immutable` are now shown in the debug view.

## 0.46.0 - 2021-04-29

### Added

- Updated to Berlin! Conformant with GeneralStateTests at commit hash `644967e345bbc6642fab613e1b1737abbe131f78`.

### Fixed

- ADDMOD and MULMOD by zero yields zero.
- Address calculation for newly created contracts.
- Accomodated for the notorious "anomolies on the main network" (see yellow paper Appendix K for trivia)
- A hevm crash when debugging a SELFDESTRUCT contract.

## 0.45.0 - 2021-03-22

### Added

- Two new cheatcodes were added: `sign(uint sk, bytes message)` and `addr(uint sk)`. Taken together
  these should allow for much more ergonomic testing of code that handles signed messages.
- Symbolic execution can deal with partially symbolic bytecode, allowing for symbolic constructor arguments to be given in tests.

### Fixed

- Fixed a bug in the abiencoding.
- Fixed the range being generated by ints.
- `hevm flatten` combines the SPDX license identifiers of all source files.

### Changed

- updated `nixpkgs` to the `20.09` channel
- Arbitrary instance of AbiType can no longer generate a tuple

## 0.44.1 - 2020-02-02

### Changed

- hevm cheatcodes now accept symbolic arguments, allowing e.g. symbolic jumps in time in unit tests
- More efficient arithmetic overflow checks by translating queries to a more [intelligent form](www.microsoft.com/en-us/research/wp-content/uploads/2016/02/z3prefix.pdf).

## 0.44.0 - 2020-01-26

### Added

- `hevm` now accepts solidity json output built via `--standard-json` as
  well as `--combined-json`.
- addresses in the trace output are prefixed with `ContractName@0x...`
  if there is a corresponding contract and `@0x...` otherwise.

### Fixed

- Symbolic execution now generates calldata arguments restricted to the proper ranges,
  following the semantics of fuzzing.
- If the `--address` flag is present in `hevm exec` or `hevm symbolic`,
  it overrides the contract address at which a contract will be created.
- Address pretty printing
- Updated sbv to `8.9.5` to fix "non-const in array declaration" cvc4 issue with ds-test.

### Changed

- Use cvc4 as default smt solver

## 0.43.2 - 2020-12-10

### Changed

- The default smttimeout has been increased from 20s to 30s

## 0.43.1 - 2020-12-10

### Changed

- Counterexamples from symbolic tests now show clearer failure reasons

### Fixed

- Symbolic tests now work with RPC
- Branch selection is working again in the interactive debugger

## 0.43.0 - 2020-11-29

### Added

- A `--show-tree` option to `hevm symbolic` which prints the execution tree explored.
- Some symbolic terms are displayed with richer semantic information, instead of the black box `<symbolic>`.
- `hevm dapp-test` now supports symbolic execution of test methods that are prefixed with `prove` or `proveFail`
- The `hevm interactive` alias has been removed, as it is equivalent to `hevm dapp-test --debug`
- `hevm dapp-test --match` now matches on contract name and file path, as well as test name
- Step through the callstack in debug mode using the arrow keys

### Changed

- `dapp-test` trace output now detects ds-note events and shows `LogNote`
- create addresses are shown with `@<address>` in the trace
- `DSTest.setUp()` is only run if it exists, rather than failing
- support new ds-test `log_named_x(string, x)` (previously bytes32 keys)
- return arguments are fully displayed in the trace (previously only a single word)
- return/revert trace will now show the correct source position

## 0.42.0 - 2020-10-31

### Changed

- z3 updated to 4.8.8
- optimize SMT queries
- More useful trace output for unknown calls
- Default to on chain values for `coinbase`, `timestamp`, `difficulty`, `blocknumber` when rpc is provided
- Perform tx initialization (gas payment, value transfer) in `hevm exec`, `hevm symbolic` and `hevm dapp-test`.

### Added

- TTY commands `P` and `c-p` for taking larger steps backwards in the debuger.
- `--cache` flag for `dapp-test`, `exec`, `symbolic`, `interactive`,
  enabling caching of contracts received by rpc.
- `load(address,bytes32)` cheat code allowing storage reads from arbitrary contracts.

## 0.41.0 - 2020-08-19

### Changed

- Switched to [PVP](https://github.com/haskell/pvp/blob/master/pvp-faq.md) for version control, starting now at `0.41.0` (MAJOR.MAJOR.MINOR).
- z3 updated to 4.8.7
- Generate more interesting values in property based testing,
  and implement proper shrinking for all abi values.
- Fixed soundness bug when using KECCAK or SHA256 opcode/precompile
- Fixed an issue in debug mode where backstepping could cause path information to be forgotten
- Ensure that pathconditions are consistent when branching, and end the execution with VMFailure: DeadPath if this is not the case
- Fixed a soundness bug where nonzero jumpconditions were assumed to equal one.
- default `--smttimeout` changed from unlimited to 20 seconds
- `hevm symbolic --debug` now respects `--max-iterations`

### Added

- `hevm exec --trace` flag to dump a trace
- Faster backstepping in interactive mode by saving multiple snapshot states.
- Support for symbolic storage for multiple contracts

## 0.40 - 2020-07-22

- hevm is now capable of symbolic execution!

### Changed

As a result, the types of several registers of the EVM have changed to admit symbolic values as well as concrete ones.

- state.stack: `Word` -> `SymWord`.
- state.memory: `ByteString` -> `[SWord 8]`.
- state.callvalue: `W256` -> `SymWord`.
- state.caller: `Addr` -> `SAddr`.
- state.returndata: `ByteString` -> `[SWord 8]`.
- state.calldata: `ByteString` -> `([SWord 8], (SWord 32))`. The first element is a list of symbolic bytes, the second is the length of calldata. We have `fst calldata !! i .== 0` for all `snd calldata < i`.

- tx.value: `W256` -> `SymWord`.

- contract.storage: `Map Word Word` -> `Storage`, defined as:

```hs
data Storage
  = Concrete (Map Word SymWord)
  | Symbolic (SArray (WordN 256) (WordN 256))
  deriving (Show)
```

### Added

New cli commands:

- `hevm symbolic`: search for assertion violations, or step through a symbolic execution in debug mode.
- `hevm equivalence`: compare two programs for equivalence.

See the README for details on usage.

The new module `EVM.SymExec` exposes several library functions dealing with symbolic execution.
In particular,

- `SymExec.interpret`: implements an operational monad script similar to `TTY.interpret` and `Stepper.interpret`, but returns a list of final VM states rather than a single VM.
- `SymExec.verify`: takes a prestate and a postcondition, symbolically executes the prestate and checks that all final states matches the postcondition.

### Removed

The concrete versions of a lot of arithmetic operations, replaced with their more general symbolic counterpart.

## 0.39 - 2020-07-13

- Exposes abi encoding to cli
- Added cheat code `hevm.store(address a, bytes32 location, bytes32 value)`
- Removes `ExecMode`, always running as `ExecuteAsBlockchainTest`. This means that `hevm exec` now finalizes transactions as well.
- `--code` is now entirely optional. Not supplying it returns an empty contract, or whatever is stored in `--state`.

## 0.38 - 2020-04-23

- Exposes metadata stripping of bytecode to the cli: `hevm strip-metadata --code X`. [357](https://github.com/dapphub/dapptools/pull/357).
- Fixes a bug in the srcmap parsing introduced in 0.37 [356](https://github.com/dapphub/dapptools/pull/356).
- Fixes a bug in the abi-encoding of `bytes` with size > 32[358](https://github.com/dapphub/dapptools/pull/358).

## 0.37 - 2020-03-24

- Sourcemap parser now admits `solc-0.6.0` compiled `.sol.json` files.

## 0.36 - 2020-01-07

- Implement Istanbul support [318](https://github.com/dapphub/dapptools/pull/318)
- Fix a bug introduced in [280](https://github.com/dapphub/dapptools/pull/280) of rlp encoding of transactions and sender address [320](https://github.com/dapphub/dapptools/pull/320/).
- Make InvalidTx a fatal error for vm tests and ci.
- Suport property based testing in unit tests. [313](https://github.com/dapphub/dapptools/pull/313) Arguments to test functions are randomly generated based on the function abi. Fuzz tests are not present in the graphical debugger.
- Added flags `--replay` and `--fuzz-run` to `hevm dapp-test`, allowing for particular fuzz run cases to be rerun, or for configuration of how many fuzz tests are run.
- Correct gas readouts for unit tests
- Prevent crash when trying to jump to next source code point if source code is missing

## 0.35 - 2019-11-02

- Merkle Patricia trie support [280](https://github.com/dapphub/dapptools/pull/280)
- RLP encoding and decoding functions [280](https://github.com/dapphub/dapptools/pull/280)
- Extended support for Solidity ABI encoding [259](https://github.com/dapphub/dapptools/pull/259)
- Bug fixes surrounding unit tests and gas accounting (https://github.com/dapphub/dapptools/commit/574ef401d3e744f2dcf994da056810cf69ef84fe, https://github.com/dapphub/dapptools/commit/5257574dd9df14edc29410786b75e9fb9c59069f)

## 0.34 - 2019-08-28

- handle new solc bzzr metadata in codehash for source map
- show VM hex outputs as hexadecimal
- rpc defaults to latest block
- `hevm interactive`:
- fix rpc fetch
- scrollable memory pane
- Fix regression in VMTest compliance.
- `hevm exec` ergonomics:
- Allow code/calldata prefixed with 0x
- create transactions with specific caller nonce
- interactive help pane
- memory pane scrolling

## 0.33 - 2019-08-06

- Full compliance with the [General State Tests][245] (with the
  BlockchainTest format), using the Yellow and Jello papers as
  reference, for Constantinople Fix (aka Petersburg). Including:
- full precompile support
- correct substate accounting, including touched accounts,
  selfdestructs and refunds
- memory read/write semantics
- many gas cost corrections
- Show more information for non solc bytecode in interactive view
  (trace and storage)
- Help text for all cli options
- Enable `--debug` flag in `hevm dapp-test`

[245]: https://github.com/dapphub/dapptools/pull/245

## 0.32 - 2019-06-14

- Fix dapp-test [nonce initialisation bug][224]

[224]: https://github.com/dapphub/dapptools/pull/224

## 0.31 - 2019-05-29

- Precompiles: SHA256, RIPEMD, IDENTITY, MODEXP, ECADD, ECMUL,
  ECPAIRING, MODEXP
- Show the hevm version with `hevm version`
- Interactive mode:
- no longer exits on reaching halt
- new shortcuts: 'a' / 'e' for start / end
- allow returning to test picker screen
- Exact integer formatting in dapp-test and tty

## 0.30 - 2019-05-09

- Adjustable verbosity level for `dapp-test` with `--verbose={0,1,2}`
- Working stack build

## 0.29 - 2019-04-03

- Significant jump in compliance with client tests
- Add support for running GeneralStateTests

## 0.28 - 2019-03-22

- Fix delegatecall gas metering, as reported in
  https://github.com/dapphub/dapptools/issues/34

## 0.27 - 2019-02-06

- Fix [hevm flatten issue](https://github.com/dapphub/dapptools/issues/127)
  related to SemVer ranges in Solidity version pragmas

## 0.26 - 2019-02-05

- Format Solidity Error(string) messages in trace

## 0.25 - 2019-02-04

- Add SHL, SHR and SAR opcodes

## 0.24 - 2019-01-23

- Fix STATICCALL for precompiled contracts
- Assume Solidity 0.5.2 in tests

## 0.23 - 2018-12-12

- Show passing test traces with --verbose flag

## 0.22 - 2018-11-13

- Simple memory view in TTY

## 0.21 - 2018-10-29

- Fix Hackage package by including C header files for ethjet

## 0.20 - 2018-10-27

- Parse constructor inputs from Solidity AST

## 0.19 - 2018-10-09

- Enable experimental 'cheat' address, allowing for modification of the
  EVM environment from within the tests. Currently just the block
  timestamp can be adjusted.

## 0.18 - 2018-10-09

- Fix [duplicate address bug](https://github.com/dapphub/dapptools/issues/70)

## 0.17 - 2018-10-05

- Semigroup/Monoid fix

## 0.16 - 2018-09-19

- Move ethjet into hevm

## [0.15] - 2018-05-09

- Fix SDIV/SMOD definitions for extreme case

## [0.14.1] - 2018-04-17

- Improve PC display in TTY

## [0.14] - 2018-03-08

- Implement STATICCALL

## [0.13] - 2018-02-28

- Require specific block number for RPC debugging
- Implement RETURNDATACOPY and RETURNDATASIZE
- Fix bug where created contracts didn't get their balance

## [0.12.3] - 2017-12-19

- More useful RPC debugging because we strip the entire BZZR metadata

## [0.12.2] - 2017-12-17

- Experimental new ecrecover implementation via libethjet
- Correct error checking for setUp() invocations

## [0.12.1] - 2017-11-28

- Test name regex matching via --match
- Fixed source map parsing bug when used with solc --optimize
- TTY: fix a padding-related display glitch

## [0.12] - 2017-11-14

- Use 13 different environment variables to control block parameters
  for unit testing, e.g. block number, timestamp, initial balance, etc.

  Full list:

  - `DAPP_TEST_ADDRESS`
  - `DAPP_TEST_CALLER`
  - `DAPP_TEST_ORIGIN`
  - `DAPP_TEST_GAS_CREATE`
  - `DAPP_TEST_GAS_CALL`
  - `DAPP_TEST_BALANCE_CREATE`
  - `DAPP_TEST_BALANCE_CALL`
  - `DAPP_TEST_COINBASE`
  - `DAPP_TEST_NUMBER`
  - `DAPP_TEST_TIMESTAMP`
  - `DAPP_TEST_GAS_LIMIT`
  - `DAPP_TEST_GAS_PRICE`
  - `DAPP_TEST_DIFFICULTY`

## [0.11.5] - 2017-11-14

- Use --state with --exec --debug

## [0.11.4] - 2017-11-12

- Fix bug when unit test contract has creations in constructor

## [0.11.3] - 2017-11-08

- Fix array support in ABI module

## [0.11.2] - 2017-11-04

- TTY: show a help bar with key bindings at the bottom

## [0.11.1] - 2017-11-02

- TTY: fix a display glitch
- TTY: improve display of ABI hashes on the stack

## [0.11] - 2017-10-31

- Add "hevm flatten" for Etherscan-ish source code concatenation
- Simplify code by removing concrete/symbolic machine abstraction

## [0.10.9] - 2017-10-23

- Fix bugs in ABI formatting

## [0.10.7] - 2017-10-19

- Fix library linking bug
- Fix gas consumption of DELEGATECALL
- Better error tracing
- Experimental "contract browser" (stupid list of addresses)

## [0.10.6] - 2017-10-19

- Enable library linking for unit tests and debugger
- Use the same default gas/balance values as `ethrun`

## [0.10.5] - 2017-10-17

- Better trace output including arguments and return values
- Proof of concept coverage analysis via `dapp-test --coverage`

## [0.10] - 2017-10-10

- Enable new trace output by default for failing tests
- Exit with failure code from test runner when tests fail
- More fixes to improve Ethereum test suite compliance

## [0.9.5] - 2017-10-06

- Prototype of new trace output with `hevm dapp-test --verbose`
- Nicer trace tree in the TTY debugger
- Many fixes to improve Ethereum test suite compliance

## [0.9] - 2017-09-29

- Integrates with live chains via RPC (read-only)
- Exposes a special contract address with test-related functionality (time warp)

## [0.8.5] - 2017-09-22

- Renames `hevm` from its maiden name `hsevm` :sparkles:

## [0.8] - 2017-09-21

- Implements gas metering (Metropolis rules by default)
- Shows gas counter in the terminal interface
- Enables debugger for consensus test executions
- Consensus test runner script with HTML reporting
- Passes 564 of the `VMTests`; fails 115 (see [0.8 test report])
- Command line options for specifying initial gas amounts and balances
- Improved TTY UI layout

## [0.7] - 2017-09-07

- Can save and load contract states to disk using a Git-backed store (only `--exec`)
- Can debug raw EVM bytecode using `exec --debug`
- Fixes `exec --value`
- Has smarter defaults for command line when running tests or debugging
- Fixes bug with `MSIZE` in `CALL` context

## [0.6.5] - 2017-09-01

- Fixes `exec` with regards to exit codes and error messages

## [0.6.1] - 2017-08-03

- TTY: Adds command `C-n` in TTY for "stepping over"

## [0.6] - 2017-08-03

- TTY: Adds second line to stack entries with humanized formatting
- TTY: Gets rid of the separate log pane in favor of a unified trace pane

## [0.5] - 2017-08-02

- TTY: Adds `p` command for stepping backwards
- Adds ability to track origins of stack and heap words
- Tracks Keccak preimage for words that come from the `SHA3` instruction

## [0.4] - 2017-07-31

- Parallelizes unit test runner
- Improves speed by changing representation of memory
- Internal refactoring for future support of symbolic execution
- Adds logs to the trace pane

## [0.3.2] - 2017-06-17

- Adds `REVERT` opcode
- Sets `TIMESTAMP` value to `1` in unit tests

## [0.3.0] - 2017-06-14

- Reverts contract state after `CALL` fails
- Improves test runner console output

## [0.2.0] - 2017-06-13

- Fixes bug in `CALL`

## [0.1.0.1] - 2017-03-31

- Highlights Solidity exactly on character level
- Adds `N` command for stepping by Solidity source position instead of by opcode

## 0.1.0.0 - 2017-03-29

- First release

[0.8 test report]: https://hydra.dapp.tools/build/135/download/1/index.html
[0.12]: https://github.com/dapphub/hevm/compare/0.11.5...0.12
[0.11.5]: https://github.com/dapphub/hevm/compare/0.11.4...0.11.5
[0.11.4]: https://github.com/dapphub/hevm/compare/0.11.3...0.11.4
[0.11.3]: https://github.com/dapphub/hevm/compare/0.11.2...0.11.3
[0.11.2]: https://github.com/dapphub/hevm/compare/0.11.1...0.11.2
[0.11.1]: https://github.com/dapphub/hevm/compare/0.11...0.11.1
[0.11]: https://github.com/dapphub/hevm/compare/0.10.9...0.11
[0.10.9]: https://github.com/dapphub/hevm/compare/0.10.7...0.10.9
[0.10.7]: https://github.com/dapphub/hevm/compare/0.10.6...0.10.7
[0.10.6]: https://github.com/dapphub/hevm/compare/0.10.5...0.10.6
[0.10.5]: https://github.com/dapphub/hevm/compare/0.10...0.10.5
[0.10]: https://github.com/dapphub/hevm/compare/0.9.5...0.10
[0.9.5]: https://github.com/dapphub/hevm/compare/0.9...0.9.5
[0.9]: https://github.com/dapphub/hevm/compare/v0.8.5...v0.9
[0.8.5]: https://github.com/dapphub/hevm/compare/v0.8...v0.8.5
[0.8]: https://github.com/dapphub/hevm/compare/v0.7...v0.8
[0.7]: https://github.com/dapphub/hevm/compare/v0.6.5...v0.7
[0.6.5]: https://github.com/dapphub/hevm/compare/v0.6.1...v0.6.5
[0.6.1]: https://github.com/dapphub/hevm/compare/v0.6...v0.6.1
[0.6]: https://github.com/dapphub/hevm/compare/v0.5...v0.6
[0.5]: https://github.com/dapphub/hevm/compare/v0.4...v0.5
[0.4]: https://github.com/dapphub/hevm/compare/v0.3.2...v0.4
[0.3.2]: https://github.com/dapphub/hevm/compare/v0.3.0...v0.3.2
[0.3.0]: https://github.com/dapphub/hevm/compare/v0.2.0...v0.3.0
[0.2.0]: https://github.com/dapphub/hevm/compare/v0.1.0.1...v0.2.0
[0.1.0.1]: https://github.com/dapphub/hevm/compare/v0.1.0.0...v0.1.0.1<|MERGE_RESOLUTION|>--- conflicted
+++ resolved
@@ -23,11 +23,8 @@
 - Double negation in Prop are removed
 - Updated forge to modern version, thereby fixing JSON parsing of new forge JSONs
 - Symbolic ABI encoding for tuples, fuzzer for encoder
-<<<<<<< HEAD
+- Printing `Addrs` when running `symbolic` for counterexamples and reachable end states
 - Improved symbolic execution tutorial
-=======
-- Printing `Addrs` when running `symbolic` for counterexamples and reachable end states
->>>>>>> 84c89856
 
 ## Fixed
 - `concat` is a 2-ary, not an n-ary function in SMT2LIB, declare-const does not exist in QF_AUFBV, replacing
