--- conflicted
+++ resolved
@@ -77,12 +77,9 @@
   determining when (Eq a b) is true when a==b modulo commutativity
 - `hevm test`'s flag ` --verbose` is now `--verb`, which also increases verbosity
   for other elements of the system
-<<<<<<< HEAD
 - Add `--arrays-exp` to cvc5 options.
-=======
 - We now use Options.Applicative and a rather different way of parsing CLI options.
   This should give us much better control over the CLI options and their parsing.
->>>>>>> a6a02a6f
 
 ## [0.54.2] - 2024-12-12
 
