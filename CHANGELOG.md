# Changelog

All notable changes to this project will be documented in this file.

The format is based on [Keep a Changelog](https://keepachangelog.com/en/1.0.0/),
and this project adheres to [Semantic Versioning](https://semver.org/spec/v2.0.0.html).

## Changed
- Improved printing of results. Should be more intuitive to understand what hevm found.
- More complete and precise array/mapping slot rewrite, along with a copySlice improvement
- Use a let expression in copySlice to decrease expression size
- The `--debug` flag now dumps the internal expressions as well
- hevm now uses the std-forge library's way of detecting failures, i.e. through
  reverting with a specific error code

## Added
- More POr and PAnd rules
- Array/Map slot decomposition can be turned off via a flag
- More PEq, PLEq, and PLT rules
- New `label` cheatcode.
- Updated Bitwuzla to newer version
- New cheatcodes `startPrank()` & `stopPrank()`
- ARM64 and x86_64 Mac along with Linux x86_64 static binaries for releases
- Tutorial for symbolic execution
- PAnd props are now recursively flattened
- Double negation in Prop are removed
- Updated forge to modern version, thereby fixing JSON parsing of new forge JSONs
- Fixed RPC fetching of contract data
- Symbolic ABI encoding for tuples, fuzzer for encoder
- Printing `Addrs` when running `symbolic` for counterexamples and reachable end states
- Improved symbolic execution tutorial
- More Mod, SMod, Div, and SDiv simplification rules
- Add `freshAddresses` field in `VMOpts` so that initial fresh address can be given as input
- Add documentation about limitations and workarounds
- More verbose error messages in case of symbolic arguments to opcode
- Tests to enforce that in Expr and Prop, constants are on the LHS whenever possible
- Support for MCOPY and TSTORE/TLOAD, i.e. EIP 5656 + 1153 + 4788
- All fuzz tests now run twice, once with expected SAT and once with expected UNSAT to check
  against incorrectly trivial UNSAT queries
- Allow --num-solvers option for equivalence checking, use num cores by default
- Preliminary support for multi-threaded Z3
- Skip over SMT generation issues due to e.g. CopySlice with symbolic arguments, and return
  partial results instead of erroring out
- Fix interpreter's MCOPY handling so that it doesn't error out on symbolic arguments
- More desciptive errors in case of a cheatcode issue
- Better and more pretty debug messages

## Fixed
- `concat` is a 2-ary, not an n-ary function in SMT2LIB, declare-const does not exist in QF_AUFBV, replacing
   with declare-fun
- CVC5 needs `--incremental` flag to work properly in abstraction-refinement mode
- cli.hs now uses with-utf8 so no release binary will have locale issues anymore
- Took ideas for simplification rules from "Super-optimization of Smart Contracts" paper by Albert et al.
- Printing panic uint256 as hex, not as int
- Decomposition does not take place when entire states are compared, as that would necessitate
  a different approach.
- `initial-storage` option of `hevm symbolic` is respected
- `caller` option of `hevm symbolic` is now respected
- Thanks to the new simplification rules, we can now enable more conformance tests
- Multi-threaded running of Tracing.hs was not possible due to IO race. Fixed.
- Fixed multi-threading bug in symbolic interpretation
- Fixed simplification of concrete CopySlice with destination offset beyond destination size
- Fixed a bug in our SMT encoding of reading multiple consecutive bytes from concrete index
- Fixed bug in SMT encoding that caused empty and all-zero byte arrays to be considered equal
  and hence lead to false negatives through trivially UNSAT SMT expressions
- Respect --smt-timeout in equivalence checking
- Fixed the handling of returndata with an abstract size during transaction finalization
- Error handling for user-facing cli commands is much improved
<<<<<<< HEAD
- Fixed call signature generation for test cases
=======
- Fixing prank so it doesn't override the sender address on lower call frames
>>>>>>> ee906efc

## [0.53.0] - 2024-02-23

## Changed

- Minimum distance requirements are now asserted for Keccak function calls. They assert that it's hard to generate two Keccak's that are less than 256 afar.
- Keccak concretization is now done only after all simplifications are performed. This helps with simplification pre-concretization
- Added an IllegalOverflow error in case the system tries to allocate a large amount of memory during
  abstract gas execution but concrete running. In these cases, the interpreter can out-of-heap
  as the only check is that the size allocated is less than $2**{64}$, but that is too large to fit in memory. Now,
  we check more stringently, and still return an IllegalOverflow
- Fixed `--root` option for the `test` subcommand
- Use `-Wunused-packages` and eliminate unused deps.

## Added

- Optimized smt queries that significantly improve performance when dealing with solidity mappings and arrays
- Support for using Bitwuzla as a solver
- More efficient encoding for failure in ds-test style tests
- Symbolic tests now support statically sized arrays as parameters
- `hevm test` now has a `num-solvers` parameter that controls how many solver instances to spawn
- New solc-specific simplification rules that should make the final Props a lot more readable
- Prop is now correctly ordered, better BufLength and Max simplifications of Expr,
  and further solc-specific simplifications of Expr
- Simplify earlier and don't check reachability for things statically determined to be FALSE
- New concrete fuzzer that can be controlled via `--num-cex-fuzz`
- Partial support for dynamic jumps when the jump destination can be computed
  given already available information
- Added three forking cheatcodes: `createFork`, `selectFork`, and `activeFork`

## Fixed

- Traces now correctly perform source mapping to display contract details
- Event traces now correctly display indexed arguments and argument names
- JSON reading of foundry JSONs was dependent on locale and did not work with many locales.

## [0.52.0] - 2023-10-26

This is a major breaking release that removes several user facing features and includes non trivial
breakage for library users. These changes mean the code is significantly simpler, more performant,
and allow support for new features like fully symbolic addresses.

In addition to the changes below, this release includes significant work on performance
optimization for symbolic execution.

## Added

The major new user facing feature in this release is support for fully symbolic addresses (including
fully symbolic addresses for deployed contracts). This allows tests to be writen that call
`vm.prank` with a symbolic value, making some tests (e.g. access control, token transfer logic) much
more comprehensive.

Some restrictions around reading balances from and transfering value between symbolic addresses are
currently in place. Currently, if the address is symbolic, then you will only be able to read it's
balance, or transfer value to/from it, if it is the address of a contract that is actually deployed.
This is required to ensure soundness in the face of aliasing between symbolic addresses. We intend
to lift this restriction in a future release.

### Other

- Support for `vm.deal`
- Support for `vm.assume` (this is semantically identical to using `require`, but does simplify the
    process of porting exisitng fuzz tests to be symbolic)
- the `check` prefix now recognized for symbolic tests
- `hevm test` now takes a `--number` argument to specify which block should be used when making rpc queries

## Changed

### Revert Semantics in Solidity Tests

solidity tests no longer consider reverts to be a failure, and check only for the ds-test failed bit
or user defined assertion failures (i.e. `Panic(0x01)`). This makes writing tests much easier as
users no longer have to consider trivial reverts (e.g. arithmetic overflow).

A positive (i.e. `prove`/`check`) test with no rechable assertion violations that does not have any
succesful branches will still be considered a failure.

## Removed

hevm has been around for a while, and over time has accumulated many features. We decided to remove
some of these features in the interest of focusing our attention, increasing our iteration speed and
simplifying maintainance. The following user facing features have been removed from this release:

- The visual debugger has been removed
- All concrete ds-test executors have been removed (i.e. plain, fuzzer, invariant)
- Rpc caching and state serialization has been removed (i.e. all `--cache` / `--state` flags)
- The various `DAPP_TEST` variables are no longer observed
- The `--initial-storage` flag no longer accepts a concrete prestore (valid values are now `Empty` or `Abstract`)

## Fixed

This release also includes many small bugfixes:

- CopySlice wraparound issue especially during CopyCallBytesToMemory
- Contracts deployed during symbolic execution are created with an empty storage (instead of abstract in previous versions)
- EVM.Solidity.toCode to include contractName in error string
- Better cex reconstruction in cases where branches do not refer to all input variables in calldata
- Correctly handle empty bytestring compiled contracts' JSON
- No more false positives when keccak is called with inputs of different sizes
- `test` now falls back to displaying an unecoded bytestring for calldata when the model returned by the solver has a different length the length of the arguments in the test signature.
- we now generate correct counterexamples for branches where only a subset of input variables are referenced by the path conditions
- `vm.prank` now works correctly when passed a symbolic address
- `vm.prank` now works correctly when the next call transfers value
- storage layout information will now be parsed from the output of `forge build` if it is available

## API Changes

### Reworked Storage Model / Symbolic Addresses

Adding symbolic addresses required some fairly significant changes to the way that we model storage.
We introduced a new address type to `Expr` (`Expr EAddr`), that allows us to model fully symbolic
addresses. Instead of modelling storage as a global symbolic 2D map (`address -> word -> word`) in
`vm.env`, each contract now has it's own symbolic 1D map (`word -> word`), that is stored in the
`vm.contracts` mapping. `vm.contracts` is now keyed on `Expr EAddr` instead of `Addr`. Addresses
that are keys to the `vm.contracts` mapping are asserted to be distinct in our smt encoding. This
allows us to support symbolic addresses in a fully static manner (i.e. we do not currently need to
make any extra smt queries when looking up storage for a symbolic address).

### Mutable Memory & ST

We now use a mutable representation of memory if it is currently completely concrete. This is a
significant performance improvement, and fixed a particulary egregious memory leak. It does entail
the use of the `ST` monad, and introduces a new type parameter to the `VM` type that tags a given
instance with it's thread local state. Library users will now need to either use the ST moand and
`runST` or `stToIO` to compose and sequence vm executions.

## GHC 9.4

Hevm is now built with ghc9.4. While earlier compiler versions may continue to work for now, they
are no longer explicitly tested or supported.

### Other

- Contract balances can now be fully symbolic
- Contract code can now be fully abstract. Calls into contracts with unknown code will fail with `UnexpectedSymbolicArg`.
- Run expression simplification on branch conditions
- SLoad/SStore simplifications based on assumptions regarding Keccak non-collision&preimage
- Improved Prop simplification
- CopySlice+WriteWord+ConcreteBuf now truncates ConcreteBuf in special cases
- Better simplification of Eq IR elements
- Run a toplevel constant folding reasoning system on branch conditions
- Global config via a monad, which should allow for more refactoring
- `evalProp` is renamed to `simplifyProp` for consistency
- Mem explosion in `writeWord` function was possible in case `offset` was close to 2^256. Fixed.
- BufLength was not simplified via bufLength function. Fixed.
- Add and Mul are associative, let's use that to make Expr more canonical
- `VMOpts` no longer takes an initial store, and instead takes a `baseState`
  which can be either `EmptyBase` or `AbstractBase`. This controls whether
  storage should be inialized as empty or fully abstract. Regardless of this
  setting contracts that are deployed at runtime via a call to
  `CREATE`/`CREATE2` have zero initialized storage.

## [0.51.3] - 2023-07-14

## Fixed

- Path joining on Windows
- Fixed overflow issue in stripWrites
- Automatic tests are now more reproducible

## Changed

- Removed sha3Crack which has been deprecated for keccakEqs
- Abstraction-refinement for more complicated expressions such as MULMOD

## Added

- Added flag `-f debug` to add debug flags to cabal/GHC

## [0.51.2] - 2023-07-11

## Fixed

- SMT encoding of Expr now has assertions for the range of environment values that are less than word size (256 bits).
- Trace now contains the cheat code calls
- More consistent error messages

## Changed

- SMT2 scripts are now being reprocessed to put one sexpr per line. Having sepxrs that span across multiple lines trigers a bug in CVC5.
- Removing long-running tests so we can finish all unit tests in approx 10 minutes on a current-gen laptop CPU
- Added git revision to `hevm version`

## Added

- execution traces are now shown for failed `prove_` tests

## [0.51.1] - 2023-06-02

## Fixed

- hevm now gracefully handles missing `out` directories
- Constraints are correctly propogated to the final output expression during symbolic execution

## Changed

- HEVM is now fully compliant with the Shanghai hard fork

## [0.51.0] - 2023-04-27

## Added

- `hevm` can now execute unit tests in foundry projects. Just run `hevm test` from the root of a foundry repo, and all unit tests will be executed (including prove tests).
- A new stack based loop detection heuristic
- Analysis of partial execution traces is now supported

## Changed

- `hevm dapp-test` has been replaced with `hevm test --project-type DappTools`.
- `hevm test` no longer supports parsing solidity output in the combined json format.
- The default value for `--ask-smt-iterations` has been changed to 1
- The SMT solver is never queried for branch conditions that do not occur in a loop (as determined by the loop detection heuristic)

## Fixed

- `--max-iterations` is respected in cases where path conditions have become inconsistent
- `--max-iterations` is now respected for loops with a concrete branch condition

## Fixed

- Fixed a bug where underflow was possible when transfering eth

## [0.50.5] - 2023-04-18

## Changed

- The `--storage-model` parameter has been replaced with `--initial-storage`
- The `--smttimeout` argument now expects a value in seconds not milliseconds
- The default smt timeout has been set to 5 minutes
- `hevm symbolic` now searches only for user defined assertions by default

### Fixed

- The `prank` cheatcode now transfers value from the correct address
- Fixed an off-by-one error in `EVM.Debug.srcMapCodePos`

## [0.50.4] - 2023-03-17

### Fixed

- The `--solvers` cli option is now respected (previously we always used Z3)
- The `equivalence` command now fails with the correct status code when counterexamples are found
- The `equivalence` command now respects the given `--sig` argument
- Correct symbolic execution for the `SGT` opcode

### Changed

- The `equivalence` command now pretty prints discovered counterexamples

### Added

- Implemented a shrinking algorithm for counterexamples
- A new differential fuzzing test harness that compares the concrete semantics, as well as parts of the symbolic semantics against the geth evm implementation
- The `hevm` library can now be built on Windows systems.
- `equivalence` can now be checked for fully or partially concrete calldata
- Support for function pointers in ABI

## [0.50.3] - 2023-02-17

### Fixed

- `hevm symbolic` exits with status code `1` if counterexamples or timeouts are found
- Calldata reads beyond calldata size are provably equal to zero.

### Added

- New cheatcode `prank(address)` that sets `msg.sender` to the specified address for the next call.
- Improved equivalence checker that avoids checking similar branches more than once.
- Improved simplification for arithmetic expressions
- Construction of storage counterexamples based on the model returned by the SMT solver.
- Static binaries for macos

### Changed
- SMT encoding of buffer length without using uninterpreted functions.

## [0.50.2] - 2023-01-06

### Fixed

- Arithmetic overflow in concrete `SAR` edge case ([#163](https://github.com/ethereum/hevm/pull/163))
- Unexpected abstract term application during fully concrete execution ([#163](https://github.com/ethereum/hevm/pull/163))

## [0.50.1] - 2022-12-29

### Fixed

- `hevm exec` no longer fails with `hevm: No match in record selector smttimeout`
- the `gas`, `gaslimit`, `priorityfee`, and `gasprice` cli options are now respected
- cleaner formatting for the gas value in the visual debugger

### Changed

- we now build with ghc 9.2.4 by default
- various perf improvements for concrete execution ([#157](https://github.com/ethereum/hevm/pull/157), [#152](https://github.com/ethereum/hevm/pull/152))

## [0.50.0] - 2022-12-19

### Changed

The symbolic execution engine has been rewritten. We have removed our dependency on sbv, and now
symbolic execution decompiles bytecode into a custom IR, and smt queries are constructed based on
the structure of the term in this IR.

This gives us much deeper control over the encoding, and makes custom static analysis and
simplification passes much easier to implement.

The symbolic execution engine is now parallel by default, and will distribute granular SMT queries
across a pool of solvers, allowing analysis to be scaled out horizontally across many CPUs.

more details can be found in the [architecuture](../../architecture.md) docs.

### Removed

The following cli commands have been removed:

- `abiencode`
- `rlp`
- `flatten`
- `strip-metadata`

## [0.49.0] - 2021-11-12

### Added

- Support for solc 0.8.10
- Support for solc 0.8.11

### Changed

- Clearer display for the invalid opcode (`0xfe`) in debug view
- Better error messages when trying to deploy unlinked bytecode
- `bytesX` arguments to `hevm abiencode` are automatically padded

### Fixed

- Test contracts with no code (e.g. `abstract` contracts) are now skipped
- Replay data for invariant tests is now displayed in a form that does not cause errors when used with `dapp test --replay`

## [0.48.1] - 2021-09-08

### Added

- Support for 0.8.4 custom error types in stack traces

### Changed

- Contract feching happens synchronously again.
- Invariants checked before calling methods from targetContracts.

### Fixed

- The block gas limit and basefee are now correctly fetched when running tests via rpc

## 0.48.0 - 2021-08-03

### Changed

- Updated to London hard fork!
- The configuration variable `DAPP_TEST_BALANCE_CREATE` has been renamed to `DAPP_TEST_BALANCE`
- Default `smttimeout` has been increased to 1 minute.
- A new flag has been added to hevm (`--ask-smt-iterations`) that controls the number of iterations
  at which the symbolic execution engine will stop eager evaluation and begin to query the smt
  solver whether a given branch is reachable or not.
- Contract fetching now happens asynchronously.
- Fixed no contract definition crashes
- Removed NoSuchContract failures

## 0.47.0 - 2021-07-01

### Added

- A new test runner for checking invariants against random reachable contract states.
- `hevm symbolic` can search for solc 0.8 style assertion violations, and a new `--assertions` flag
  has been added allowing users to customize which assertions should be reported
- A new cheatcode `ffi(string[])` that executes an arbitrary command in the system shell

### Changed

- Z3 is once again the default smt solver
- Updated nixpkgs to the `21.05` channel

### Fixed

- Sourcemaps for contracts containing `immutable` are now shown in the debug view.

## 0.46.0 - 2021-04-29

### Added

- Updated to Berlin! Conformant with GeneralStateTests at commit hash `644967e345bbc6642fab613e1b1737abbe131f78`.

### Fixed

- ADDMOD and MULMOD by zero yields zero.
- Address calculation for newly created contracts.
- Accomodated for the notorious "anomolies on the main network" (see yellow paper Appendix K for trivia)
- A hevm crash when debugging a SELFDESTRUCT contract.

## 0.45.0 - 2021-03-22

### Added

- Two new cheatcodes were added: `sign(uint sk, bytes message)` and `addr(uint sk)`. Taken together
  these should allow for much more ergonomic testing of code that handles signed messages.
- Symbolic execution can deal with partially symbolic bytecode, allowing for symbolic constructor arguments to be given in tests.

### Fixed

- Fixed a bug in the abiencoding.
- Fixed the range being generated by ints.
- `hevm flatten` combines the SPDX license identifiers of all source files.

### Changed

- updated `nixpkgs` to the `20.09` channel
- Arbitrary instance of AbiType can no longer generate a tuple

## 0.44.1 - 2020-02-02

### Changed

- hevm cheatcodes now accept symbolic arguments, allowing e.g. symbolic jumps in time in unit tests
- More efficient arithmetic overflow checks by translating queries to a more [intelligent form](www.microsoft.com/en-us/research/wp-content/uploads/2016/02/z3prefix.pdf).

## 0.44.0 - 2020-01-26

### Added

- `hevm` now accepts solidity json output built via `--standard-json` as
  well as `--combined-json`.
- addresses in the trace output are prefixed with `ContractName@0x...`
  if there is a corresponding contract and `@0x...` otherwise.

### Fixed

- Symbolic execution now generates calldata arguments restricted to the proper ranges,
  following the semantics of fuzzing.
- If the `--address` flag is present in `hevm exec` or `hevm symbolic`,
  it overrides the contract address at which a contract will be created.
- Address pretty printing
- Updated sbv to `8.9.5` to fix "non-const in array declaration" cvc4 issue with ds-test.

### Changed

- Use cvc4 as default smt solver

## 0.43.2 - 2020-12-10

### Changed

- The default smttimeout has been increased from 20s to 30s

## 0.43.1 - 2020-12-10

### Changed

- Counterexamples from symbolic tests now show clearer failure reasons

### Fixed

- Symbolic tests now work with RPC
- Branch selection is working again in the interactive debugger

## 0.43.0 - 2020-11-29

### Added

- A `--show-tree` option to `hevm symbolic` which prints the execution tree explored.
- Some symbolic terms are displayed with richer semantic information, instead of the black box `<symbolic>`.
- `hevm dapp-test` now supports symbolic execution of test methods that are prefixed with `prove` or `proveFail`
- The `hevm interactive` alias has been removed, as it is equivalent to `hevm dapp-test --debug`
- `hevm dapp-test --match` now matches on contract name and file path, as well as test name
- Step through the callstack in debug mode using the arrow keys

### Changed

- `dapp-test` trace output now detects ds-note events and shows `LogNote`
- create addresses are shown with `@<address>` in the trace
- `DSTest.setUp()` is only run if it exists, rather than failing
- support new ds-test `log_named_x(string, x)` (previously bytes32 keys)
- return arguments are fully displayed in the trace (previously only a single word)
- return/revert trace will now show the correct source position

## 0.42.0 - 2020-10-31

### Changed

- z3 updated to 4.8.8
- optimize SMT queries
- More useful trace output for unknown calls
- Default to on chain values for `coinbase`, `timestamp`, `difficulty`, `blocknumber` when rpc is provided
- Perform tx initialization (gas payment, value transfer) in `hevm exec`, `hevm symbolic` and `hevm dapp-test`.

### Added

- TTY commands `P` and `c-p` for taking larger steps backwards in the debuger.
- `--cache` flag for `dapp-test`, `exec`, `symbolic`, `interactive`,
  enabling caching of contracts received by rpc.
- `load(address,bytes32)` cheat code allowing storage reads from arbitrary contracts.

## 0.41.0 - 2020-08-19

### Changed

- Switched to [PVP](https://github.com/haskell/pvp/blob/master/pvp-faq.md) for version control, starting now at `0.41.0` (MAJOR.MAJOR.MINOR).
- z3 updated to 4.8.7
- Generate more interesting values in property based testing,
  and implement proper shrinking for all abi values.
- Fixed soundness bug when using KECCAK or SHA256 opcode/precompile
- Fixed an issue in debug mode where backstepping could cause path information to be forgotten
- Ensure that pathconditions are consistent when branching, and end the execution with VMFailure: DeadPath if this is not the case
- Fixed a soundness bug where nonzero jumpconditions were assumed to equal one.
- default `--smttimeout` changed from unlimited to 20 seconds
- `hevm symbolic --debug` now respects `--max-iterations`

### Added

- `hevm exec --trace` flag to dump a trace
- Faster backstepping in interactive mode by saving multiple snapshot states.
- Support for symbolic storage for multiple contracts

## 0.40 - 2020-07-22

- hevm is now capable of symbolic execution!

### Changed

As a result, the types of several registers of the EVM have changed to admit symbolic values as well as concrete ones.

- state.stack: `Word` -> `SymWord`.
- state.memory: `ByteString` -> `[SWord 8]`.
- state.callvalue: `W256` -> `SymWord`.
- state.caller: `Addr` -> `SAddr`.
- state.returndata: `ByteString` -> `[SWord 8]`.
- state.calldata: `ByteString` -> `([SWord 8], (SWord 32))`. The first element is a list of symbolic bytes, the second is the length of calldata. We have `fst calldata !! i .== 0` for all `snd calldata < i`.

- tx.value: `W256` -> `SymWord`.

- contract.storage: `Map Word Word` -> `Storage`, defined as:

```hs
data Storage
  = Concrete (Map Word SymWord)
  | Symbolic (SArray (WordN 256) (WordN 256))
  deriving (Show)
```

### Added

New cli commands:

- `hevm symbolic`: search for assertion violations, or step through a symbolic execution in debug mode.
- `hevm equivalence`: compare two programs for equivalence.

See the README for details on usage.

The new module `EVM.SymExec` exposes several library functions dealing with symbolic execution.
In particular,

- `SymExec.interpret`: implements an operational monad script similar to `TTY.interpret` and `Stepper.interpret`, but returns a list of final VM states rather than a single VM.
- `SymExec.verify`: takes a prestate and a postcondition, symbolically executes the prestate and checks that all final states matches the postcondition.

### Removed

The concrete versions of a lot of arithmetic operations, replaced with their more general symbolic counterpart.

## 0.39 - 2020-07-13

- Exposes abi encoding to cli
- Added cheat code `hevm.store(address a, bytes32 location, bytes32 value)`
- Removes `ExecMode`, always running as `ExecuteAsBlockchainTest`. This means that `hevm exec` now finalizes transactions as well.
- `--code` is now entirely optional. Not supplying it returns an empty contract, or whatever is stored in `--state`.

## 0.38 - 2020-04-23

- Exposes metadata stripping of bytecode to the cli: `hevm strip-metadata --code X`. [357](https://github.com/dapphub/dapptools/pull/357).
- Fixes a bug in the srcmap parsing introduced in 0.37 [356](https://github.com/dapphub/dapptools/pull/356).
- Fixes a bug in the abi-encoding of `bytes` with size > 32[358](https://github.com/dapphub/dapptools/pull/358).

## 0.37 - 2020-03-24

- Sourcemap parser now admits `solc-0.6.0` compiled `.sol.json` files.

## 0.36 - 2020-01-07

- Implement Istanbul support [318](https://github.com/dapphub/dapptools/pull/318)
- Fix a bug introduced in [280](https://github.com/dapphub/dapptools/pull/280) of rlp encoding of transactions and sender address [320](https://github.com/dapphub/dapptools/pull/320/).
- Make InvalidTx a fatal error for vm tests and ci.
- Suport property based testing in unit tests. [313](https://github.com/dapphub/dapptools/pull/313) Arguments to test functions are randomly generated based on the function abi. Fuzz tests are not present in the graphical debugger.
- Added flags `--replay` and `--fuzz-run` to `hevm dapp-test`, allowing for particular fuzz run cases to be rerun, or for configuration of how many fuzz tests are run.
- Correct gas readouts for unit tests
- Prevent crash when trying to jump to next source code point if source code is missing

## 0.35 - 2019-11-02

- Merkle Patricia trie support [280](https://github.com/dapphub/dapptools/pull/280)
- RLP encoding and decoding functions [280](https://github.com/dapphub/dapptools/pull/280)
- Extended support for Solidity ABI encoding [259](https://github.com/dapphub/dapptools/pull/259)
- Bug fixes surrounding unit tests and gas accounting (https://github.com/dapphub/dapptools/commit/574ef401d3e744f2dcf994da056810cf69ef84fe, https://github.com/dapphub/dapptools/commit/5257574dd9df14edc29410786b75e9fb9c59069f)

## 0.34 - 2019-08-28

- handle new solc bzzr metadata in codehash for source map
- show VM hex outputs as hexadecimal
- rpc defaults to latest block
- `hevm interactive`:
- fix rpc fetch
- scrollable memory pane
- Fix regression in VMTest compliance.
- `hevm exec` ergonomics:
- Allow code/calldata prefixed with 0x
- create transactions with specific caller nonce
- interactive help pane
- memory pane scrolling

## 0.33 - 2019-08-06

- Full compliance with the [General State Tests][245] (with the
  BlockchainTest format), using the Yellow and Jello papers as
  reference, for Constantinople Fix (aka Petersburg). Including:
- full precompile support
- correct substate accounting, including touched accounts,
  selfdestructs and refunds
- memory read/write semantics
- many gas cost corrections
- Show more information for non solc bytecode in interactive view
  (trace and storage)
- Help text for all cli options
- Enable `--debug` flag in `hevm dapp-test`

[245]: https://github.com/dapphub/dapptools/pull/245

## 0.32 - 2019-06-14

- Fix dapp-test [nonce initialisation bug][224]

[224]: https://github.com/dapphub/dapptools/pull/224

## 0.31 - 2019-05-29

- Precompiles: SHA256, RIPEMD, IDENTITY, MODEXP, ECADD, ECMUL,
  ECPAIRING, MODEXP
- Show the hevm version with `hevm version`
- Interactive mode:
- no longer exits on reaching halt
- new shortcuts: 'a' / 'e' for start / end
- allow returning to test picker screen
- Exact integer formatting in dapp-test and tty

## 0.30 - 2019-05-09

- Adjustable verbosity level for `dapp-test` with `--verbose={0,1,2}`
- Working stack build

## 0.29 - 2019-04-03

- Significant jump in compliance with client tests
- Add support for running GeneralStateTests

## 0.28 - 2019-03-22

- Fix delegatecall gas metering, as reported in
  https://github.com/dapphub/dapptools/issues/34

## 0.27 - 2019-02-06

- Fix [hevm flatten issue](https://github.com/dapphub/dapptools/issues/127)
  related to SemVer ranges in Solidity version pragmas

## 0.26 - 2019-02-05

- Format Solidity Error(string) messages in trace

## 0.25 - 2019-02-04

- Add SHL, SHR and SAR opcodes

## 0.24 - 2019-01-23

- Fix STATICCALL for precompiled contracts
- Assume Solidity 0.5.2 in tests

## 0.23 - 2018-12-12

- Show passing test traces with --verbose flag

## 0.22 - 2018-11-13

- Simple memory view in TTY

## 0.21 - 2018-10-29

- Fix Hackage package by including C header files for ethjet

## 0.20 - 2018-10-27

- Parse constructor inputs from Solidity AST

## 0.19 - 2018-10-09

- Enable experimental 'cheat' address, allowing for modification of the
  EVM environment from within the tests. Currently just the block
  timestamp can be adjusted.

## 0.18 - 2018-10-09

- Fix [duplicate address bug](https://github.com/dapphub/dapptools/issues/70)

## 0.17 - 2018-10-05

- Semigroup/Monoid fix

## 0.16 - 2018-09-19

- Move ethjet into hevm

## [0.15] - 2018-05-09

- Fix SDIV/SMOD definitions for extreme case

## [0.14.1] - 2018-04-17

- Improve PC display in TTY

## [0.14] - 2018-03-08

- Implement STATICCALL

## [0.13] - 2018-02-28

- Require specific block number for RPC debugging
- Implement RETURNDATACOPY and RETURNDATASIZE
- Fix bug where created contracts didn't get their balance

## [0.12.3] - 2017-12-19

- More useful RPC debugging because we strip the entire BZZR metadata

## [0.12.2] - 2017-12-17

- Experimental new ecrecover implementation via libethjet
- Correct error checking for setUp() invocations

## [0.12.1] - 2017-11-28

- Test name regex matching via --match
- Fixed source map parsing bug when used with solc --optimize
- TTY: fix a padding-related display glitch

## [0.12] - 2017-11-14

- Use 13 different environment variables to control block parameters
  for unit testing, e.g. block number, timestamp, initial balance, etc.

  Full list:

  - `DAPP_TEST_ADDRESS`
  - `DAPP_TEST_CALLER`
  - `DAPP_TEST_ORIGIN`
  - `DAPP_TEST_GAS_CREATE`
  - `DAPP_TEST_GAS_CALL`
  - `DAPP_TEST_BALANCE_CREATE`
  - `DAPP_TEST_BALANCE_CALL`
  - `DAPP_TEST_COINBASE`
  - `DAPP_TEST_NUMBER`
  - `DAPP_TEST_TIMESTAMP`
  - `DAPP_TEST_GAS_LIMIT`
  - `DAPP_TEST_GAS_PRICE`
  - `DAPP_TEST_DIFFICULTY`

## [0.11.5] - 2017-11-14

- Use --state with --exec --debug

## [0.11.4] - 2017-11-12

- Fix bug when unit test contract has creations in constructor

## [0.11.3] - 2017-11-08

- Fix array support in ABI module

## [0.11.2] - 2017-11-04

- TTY: show a help bar with key bindings at the bottom

## [0.11.1] - 2017-11-02

- TTY: fix a display glitch
- TTY: improve display of ABI hashes on the stack

## [0.11] - 2017-10-31

- Add "hevm flatten" for Etherscan-ish source code concatenation
- Simplify code by removing concrete/symbolic machine abstraction

## [0.10.9] - 2017-10-23

- Fix bugs in ABI formatting

## [0.10.7] - 2017-10-19

- Fix library linking bug
- Fix gas consumption of DELEGATECALL
- Better error tracing
- Experimental "contract browser" (stupid list of addresses)

## [0.10.6] - 2017-10-19

- Enable library linking for unit tests and debugger
- Use the same default gas/balance values as `ethrun`

## [0.10.5] - 2017-10-17

- Better trace output including arguments and return values
- Proof of concept coverage analysis via `dapp-test --coverage`

## [0.10] - 2017-10-10

- Enable new trace output by default for failing tests
- Exit with failure code from test runner when tests fail
- More fixes to improve Ethereum test suite compliance

## [0.9.5] - 2017-10-06

- Prototype of new trace output with `hevm dapp-test --verbose`
- Nicer trace tree in the TTY debugger
- Many fixes to improve Ethereum test suite compliance

## [0.9] - 2017-09-29

- Integrates with live chains via RPC (read-only)
- Exposes a special contract address with test-related functionality (time warp)

## [0.8.5] - 2017-09-22

- Renames `hevm` from its maiden name `hsevm` :sparkles:

## [0.8] - 2017-09-21

- Implements gas metering (Metropolis rules by default)
- Shows gas counter in the terminal interface
- Enables debugger for consensus test executions
- Consensus test runner script with HTML reporting
- Passes 564 of the `VMTests`; fails 115 (see [0.8 test report])
- Command line options for specifying initial gas amounts and balances
- Improved TTY UI layout

## [0.7] - 2017-09-07

- Can save and load contract states to disk using a Git-backed store (only `--exec`)
- Can debug raw EVM bytecode using `exec --debug`
- Fixes `exec --value`
- Has smarter defaults for command line when running tests or debugging
- Fixes bug with `MSIZE` in `CALL` context

## [0.6.5] - 2017-09-01

- Fixes `exec` with regards to exit codes and error messages

## [0.6.1] - 2017-08-03

- TTY: Adds command `C-n` in TTY for "stepping over"

## [0.6] - 2017-08-03

- TTY: Adds second line to stack entries with humanized formatting
- TTY: Gets rid of the separate log pane in favor of a unified trace pane

## [0.5] - 2017-08-02

- TTY: Adds `p` command for stepping backwards
- Adds ability to track origins of stack and heap words
- Tracks Keccak preimage for words that come from the `SHA3` instruction

## [0.4] - 2017-07-31

- Parallelizes unit test runner
- Improves speed by changing representation of memory
- Internal refactoring for future support of symbolic execution
- Adds logs to the trace pane

## [0.3.2] - 2017-06-17

- Adds `REVERT` opcode
- Sets `TIMESTAMP` value to `1` in unit tests

## [0.3.0] - 2017-06-14

- Reverts contract state after `CALL` fails
- Improves test runner console output

## [0.2.0] - 2017-06-13

- Fixes bug in `CALL`

## [0.1.0.1] - 2017-03-31

- Highlights Solidity exactly on character level
- Adds `N` command for stepping by Solidity source position instead of by opcode

## 0.1.0.0 - 2017-03-29

- First release

[0.8 test report]: https://hydra.dapp.tools/build/135/download/1/index.html
[0.12]: https://github.com/dapphub/hevm/compare/0.11.5...0.12
[0.11.5]: https://github.com/dapphub/hevm/compare/0.11.4...0.11.5
[0.11.4]: https://github.com/dapphub/hevm/compare/0.11.3...0.11.4
[0.11.3]: https://github.com/dapphub/hevm/compare/0.11.2...0.11.3
[0.11.2]: https://github.com/dapphub/hevm/compare/0.11.1...0.11.2
[0.11.1]: https://github.com/dapphub/hevm/compare/0.11...0.11.1
[0.11]: https://github.com/dapphub/hevm/compare/0.10.9...0.11
[0.10.9]: https://github.com/dapphub/hevm/compare/0.10.7...0.10.9
[0.10.7]: https://github.com/dapphub/hevm/compare/0.10.6...0.10.7
[0.10.6]: https://github.com/dapphub/hevm/compare/0.10.5...0.10.6
[0.10.5]: https://github.com/dapphub/hevm/compare/0.10...0.10.5
[0.10]: https://github.com/dapphub/hevm/compare/0.9.5...0.10
[0.9.5]: https://github.com/dapphub/hevm/compare/0.9...0.9.5
[0.9]: https://github.com/dapphub/hevm/compare/v0.8.5...v0.9
[0.8.5]: https://github.com/dapphub/hevm/compare/v0.8...v0.8.5
[0.8]: https://github.com/dapphub/hevm/compare/v0.7...v0.8
[0.7]: https://github.com/dapphub/hevm/compare/v0.6.5...v0.7
[0.6.5]: https://github.com/dapphub/hevm/compare/v0.6.1...v0.6.5
[0.6.1]: https://github.com/dapphub/hevm/compare/v0.6...v0.6.1
[0.6]: https://github.com/dapphub/hevm/compare/v0.5...v0.6
[0.5]: https://github.com/dapphub/hevm/compare/v0.4...v0.5
[0.4]: https://github.com/dapphub/hevm/compare/v0.3.2...v0.4
[0.3.2]: https://github.com/dapphub/hevm/compare/v0.3.0...v0.3.2
[0.3.0]: https://github.com/dapphub/hevm/compare/v0.2.0...v0.3.0
[0.2.0]: https://github.com/dapphub/hevm/compare/v0.1.0.1...v0.2.0
[0.1.0.1]: https://github.com/dapphub/hevm/compare/v0.1.0.0...v0.1.0.1<|MERGE_RESOLUTION|>--- conflicted
+++ resolved
@@ -66,11 +66,8 @@
 - Respect --smt-timeout in equivalence checking
 - Fixed the handling of returndata with an abstract size during transaction finalization
 - Error handling for user-facing cli commands is much improved
-<<<<<<< HEAD
 - Fixed call signature generation for test cases
-=======
 - Fixing prank so it doesn't override the sender address on lower call frames
->>>>>>> ee906efc
 
 ## [0.53.0] - 2024-02-23
 
