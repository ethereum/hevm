--- conflicted
+++ resolved
@@ -38,10 +38,7 @@
 - Traces now correctly perform source mapping to display contract details
 - Event traces now correctly display indexed arguments and argument names
 - JSON reading of foundry JSONs was dependent on locale and did not work with many locales.
-<<<<<<< HEAD
 - `concat` is a 2-ary, not an n-ary function in SMT2LIB
-=======
->>>>>>> a39b1c07
 - CVC5 needs `--incremental` flag to work properly in abstraction-refinement mode
 
 ## [0.52.0] - 2023-10-26
