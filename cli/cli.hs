--- conflicted
+++ resolved
@@ -107,12 +107,8 @@
       , solverThreads :: w ::: Maybe Natural      <?> "Number of threads for each solver instance. Only respected for Z3 (default: 1)"
       , loopDetectionHeuristic :: w ::: LoopHeuristic <!> "StackBased" <?> "Which heuristic should be used to determine if we are in a loop: StackBased (default) or Naive"
       , noDecompose   :: w ::: Bool               <?> "Don't decompose storage slots into separate arrays"
-<<<<<<< HEAD
-      , maxBranch     :: w ::: Int                <!> "10" <?> "Max number of branches to explore when encountering a symbolic value (default: 10)"
       , promiseNoReent:: w ::: Bool               <!> "Promise no reentrancy is possible into the contract(s) being examined"
-=======
       , maxBranch     :: w ::: Int                <!> "100" <?> "Max number of branches to explore when encountering a symbolic value (default: 100)"
->>>>>>> f58463af
       }
   | Equivalence -- prove equivalence between two programs
       { codeA         :: w ::: Maybe ByteString   <?> "Bytecode of the first program"
@@ -135,12 +131,8 @@
       , solverThreads :: w ::: Maybe Natural    <?> "Number of threads for each solver instance. Only respected for Z3 (default: 1)"
       , loopDetectionHeuristic :: w ::: LoopHeuristic <!> "StackBased" <?> "Which heuristic should be used to determine if we are in a loop: StackBased (default) or Naive"
       , noDecompose   :: w ::: Bool             <?> "Don't decompose storage slots into separate arrays"
-<<<<<<< HEAD
-      , maxBranch     :: w ::: Int              <!> "10" <?> "Max number of branches to explore when encountering a symbolic value (default: 10)"
       , promiseNoReent:: w ::: Bool               <!> "Promise no reentrancy is possible into the contract(s) being examined"
-=======
       , maxBranch     :: w ::: Int              <!> "100" <?> "Max number of branches to explore when encountering a symbolic value (default: 100)"
->>>>>>> f58463af
       }
   | Exec -- Execute a given program with specified env & calldata
       { code        :: w ::: Maybe ByteString  <?> "Program bytecode"
@@ -238,12 +230,8 @@
     , numCexFuzz = cmd.numCexFuzz
     , dumpTrace = cmd.trace
     , decomposeStorage = Prelude.not cmd.noDecompose
-<<<<<<< HEAD
-    , maxNumBranch = cmd.maxBranch
+    , maxBranch = cmd.maxBranch
     , promiseNoReent = cmd.promiseNoReent
-=======
-    , maxBranch = cmd.maxBranch
->>>>>>> f58463af
     } }
   case cmd of
     Version {} ->putStrLn getFullVersion
