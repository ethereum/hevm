-- Main file of the hevm CLI program

{-# LANGUAGE DataKinds #-}
{-# LANGUAGE DeriveAnyClass #-}
{-# LANGUAGE TemplateHaskell #-}

module Main where

import Control.Monad (when, forM_, unless)
import Control.Monad.ST (RealWorld, stToIO)
import Control.Monad.IO.Unlift
import Data.ByteString (ByteString)
import Data.DoubleWord (Word256)
import Data.List (intersperse)
import Data.Maybe (fromMaybe, mapMaybe, fromJust, isNothing)
import Data.Text qualified as T
import Data.Text.IO qualified as T
import Data.Version (showVersion)
import Data.Word (Word64)
import GHC.Conc (getNumProcessors)
import Numeric.Natural (Natural)
import Optics.Core ((&), set)
import Witch (unsafeInto)
import Options.Generic as Options
import Paths_hevm qualified as Paths
import System.Directory (withCurrentDirectory, getCurrentDirectory, doesDirectoryExist, makeAbsolute)
import System.FilePath ((</>))
import System.Exit (exitFailure, exitWith, ExitCode(..))
import Main.Utf8 (withUtf8)
import qualified Data.ByteString.Char8 as BC

import EVM (initialContract, abstractContract, makeVm)
import EVM.ABI (Sig(..))
import EVM.Dapp (dappInfo, DappInfo, emptyDapp)
import EVM.Expr qualified as Expr
import EVM.Concrete qualified as Concrete
import GitHash
import EVM.FeeSchedule (feeSchedule)
import EVM.Fetch qualified as Fetch
import EVM.Format (hexByteString, strip0x, formatExpr)
import EVM.Solidity
import EVM.Solvers
import EVM.Stepper qualified
import EVM.SymExec
import EVM.Transaction qualified
import EVM.Types hiding (word, Env, Symbolic)
import EVM.Types qualified
import EVM.UnitTest
import EVM.Effects
import EVM.Expr (maybeLitWordSimp, maybeLitAddrSimp)

data AssertionType = DSTest | Forge
  deriving (Eq, Show, Read, ParseField)

-- This record defines the program's command-line options
-- automatically via the `optparse-generic` package.
data Command w
  = Symbolic -- Symbolically explore an abstract program, or specialized with specified env & calldata
  -- vm opts
      { code          :: w ::: Maybe ByteString <?> "Program bytecode"
      , codeFile      :: w ::: Maybe String     <?> "Program bytecode from file"
      , calldata      :: w ::: Maybe ByteString <?> "Tx: calldata"
      , address       :: w ::: Maybe Addr       <?> "Tx: address"
      , caller        :: w ::: Maybe Addr       <?> "Tx: caller"
      , origin        :: w ::: Maybe Addr       <?> "Tx: origin"
      , coinbase      :: w ::: Maybe Addr       <?> "Block: coinbase"
      , value         :: w ::: Maybe W256       <?> "Tx: Eth amount"
      , nonce         :: w ::: Maybe Word64     <?> "Nonce of origin"
      , gas           :: w ::: Maybe Word64     <?> "Tx: gas amount"
      , number        :: w ::: Maybe W256       <?> "Block: number"
      , timestamp     :: w ::: Maybe W256       <?> "Block: timestamp"
      , basefee       :: w ::: Maybe W256       <?> "Block: base fee"
      , priorityFee   :: w ::: Maybe W256       <?> "Tx: priority fee"
      , gaslimit      :: w ::: Maybe Word64     <?> "Tx: gas limit"
      , gasprice      :: w ::: Maybe W256       <?> "Tx: gas price"
      , create        :: w ::: Bool             <?> "Tx: creation"
      , maxcodesize   :: w ::: Maybe W256       <?> "Block: max code size"
      , prevRandao    :: w ::: Maybe W256       <?> "Block: prevRandao"
      , chainid       :: w ::: Maybe W256       <?> "Env: chainId"
  -- remote state opts
      , rpc           :: w ::: Maybe URL        <?> "Fetch state from a remote node"
      , block         :: w ::: Maybe W256       <?> "Block state is be fetched from"

  -- symbolic execution opts
      , root          :: w ::: Maybe String       <?> "Path to  project root directory (default: . )"
      , projectType   :: w ::: Maybe ProjectType  <?> "Is this a CombinedJSON or Foundry project (default: Foundry)"
      , assertionType :: w ::: Maybe AssertionType <?> "Assertions as per Forge or DSTest (default: Forge)"
      , initialStorage :: w ::: Maybe (InitialStorage) <?> "Starting state for storage: Empty, Abstract (default Abstract)"
      , sig           :: w ::: Maybe Text         <?> "Signature of types to decode / encode"
      , arg           :: w ::: [String]           <?> "Values to encode"
      , getModels     :: w ::: Bool               <?> "Print example testcase for each execution path"
      , showTree      :: w ::: Bool               <?> "Print branches explored in tree view"
      , showReachableTree :: w ::: Bool           <?> "Print only reachable branches explored in tree view"
      , smttimeout    :: w ::: Maybe Natural      <?> "Timeout given to SMT solver in seconds (default: 300)"
      , maxIterations :: w ::: Maybe Integer      <?> "Number of times we may revisit a particular branching point. For no bound, set -1 (default: 5)"
      , solver        :: w ::: Maybe Text         <?> "Used SMT solver: z3 (default), cvc5, or bitwuzla"
      , smtdebug      :: w ::: Bool               <?> "Print smt queries sent to the solver"
      , debug         :: w ::: Bool               <?> "Debug printing of internal behaviour, and dump internal expressions"
      , trace         :: w ::: Bool               <?> "Dump trace"
      , assertions    :: w ::: Maybe [Word256]    <?> "Comma separated list of solc panic codes to check for (default: user defined assertion violations only)"
      , askSmtIterations :: w ::: Integer         <!> "1" <?> "Number of times we may revisit a particular branching point before we consult the smt solver to check reachability (default: 1)"
      , numCexFuzz    :: w ::: Integer            <!> "3" <?> "Number of fuzzing tries to do to generate a counterexample (default: 3)"
      , numSolvers    :: w ::: Maybe Natural      <?> "Number of solver instances to use (default: number of cpu cores)"
      , solverThreads :: w ::: Maybe Natural      <?> "Number of threads for each solver instance. Only respected for Z3 (default: 1)"
      , loopDetectionHeuristic :: w ::: LoopHeuristic <!> "StackBased" <?> "Which heuristic should be used to determine if we are in a loop: StackBased (default) or Naive"
      , noDecompose   :: w ::: Bool               <?> "Don't decompose storage slots into separate arrays"
<<<<<<< HEAD
      , maxBranch     :: w ::: Int                <!> "100" <?> "Max number of branches to explore when encountering a symbolic value (default: 100)"
=======
      , maxBranch     :: w ::: Int                <!> "10" <?> "Max number of branches to explore when encountering a symbolic value (default: 10)"
      , promiseNoReent:: w ::: Bool               <!> "Promise no reentrancy is possible into the contrct(s) being examined"
>>>>>>> d3ff0758
      }
  | Equivalence -- prove equivalence between two programs
      { codeA         :: w ::: ByteString       <?> "Bytecode of the first program"
      , codeB         :: w ::: ByteString       <?> "Bytecode of the second program"
      , sig           :: w ::: Maybe Text       <?> "Signature of types to decode / encode"
      , arg           :: w ::: [String]         <?> "Values to encode"
      , calldata      :: w ::: Maybe ByteString <?> "Tx: calldata"
      , smttimeout    :: w ::: Maybe Natural    <?> "Timeout given to SMT solver in seconds (default: 300)"
      , maxIterations :: w ::: Maybe Integer    <?> "Number of times we may revisit a particular branching point. For no bound, set -1 (default: 5)"
      , solver        :: w ::: Maybe Text       <?> "Used SMT solver: z3 (default), cvc5, or bitwuzla"
      , smtoutput     :: w ::: Bool             <?> "Print verbose smt output"
      , smtdebug      :: w ::: Bool             <?> "Print smt queries sent to the solver"
      , debug         :: w ::: Bool             <?> "Debug printing of internal behaviour, and dump internal expressions"
      , trace         :: w ::: Bool             <?> "Dump trace"
      , askSmtIterations :: w ::: Integer       <!> "1" <?> "Number of times we may revisit a particular branching point before we consult the smt solver to check reachability (default: 1)"
      , numCexFuzz    :: w ::: Integer          <!> "3" <?> "Number of fuzzing tries to do to generate a counterexample (default: 3)"
      , numSolvers    :: w ::: Maybe Natural    <?> "Number of solver instances to use (default: number of cpu cores)"
      , solverThreads :: w ::: Maybe Natural    <?> "Number of threads for each solver instance. Only respected for Z3 (default: 1)"
      , loopDetectionHeuristic :: w ::: LoopHeuristic <!> "StackBased" <?> "Which heuristic should be used to determine if we are in a loop: StackBased (default) or Naive"
      , noDecompose   :: w ::: Bool             <?> "Don't decompose storage slots into separate arrays"
<<<<<<< HEAD
      , maxBranch     :: w ::: Int              <!> "100" <?> "Max number of branches to explore when encountering a symbolic value (default: 100)"
=======
      , maxBranch     :: w ::: Int              <!> "10" <?> "Max number of branches to explore when encountering a symbolic value (default: 10)"
      , promiseNoReent:: w ::: Bool               <!> "Promise no reentrancy is possible into the contrct(s) being examined"
>>>>>>> d3ff0758
      }
  | Exec -- Execute a given program with specified env & calldata
      { code        :: w ::: Maybe ByteString  <?> "Program bytecode"
      , calldata    :: w ::: Maybe ByteString  <?> "Tx: calldata"
      , address     :: w ::: Maybe Addr        <?> "Tx: address"
      , caller      :: w ::: Maybe Addr        <?> "Tx: caller"
      , origin      :: w ::: Maybe Addr        <?> "Tx: origin"
      , coinbase    :: w ::: Maybe Addr        <?> "Block: coinbase"
      , value       :: w ::: Maybe W256        <?> "Tx: Eth amount"
      , nonce       :: w ::: Maybe Word64      <?> "Nonce of origin"
      , gas         :: w ::: Maybe Word64      <?> "Tx: gas amount"
      , number      :: w ::: Maybe W256        <?> "Block: number"
      , timestamp   :: w ::: Maybe W256        <?> "Block: timestamp"
      , basefee     :: w ::: Maybe W256        <?> "Block: base fee"
      , priorityFee :: w ::: Maybe W256        <?> "Tx: priority fee"
      , gaslimit    :: w ::: Maybe Word64      <?> "Tx: gas limit"
      , gasprice    :: w ::: Maybe W256        <?> "Tx: gas price"
      , create      :: w ::: Bool              <?> "Tx: creation"
      , maxcodesize :: w ::: Maybe W256        <?> "Block: max code size"
      , prevRandao  :: w ::: Maybe W256        <?> "Block: prevRandao"
      , chainid     :: w ::: Maybe W256        <?> "Env: chainId"
      , debug         :: w ::: Bool            <?> "Debug printing of internal behaviour, and dump internal expressions"
      , trace       :: w ::: Bool              <?> "Dump trace"
      , rpc         :: w ::: Maybe URL         <?> "Fetch state from a remote node"
      , block       :: w ::: Maybe W256        <?> "Block state is be fetched from"
      , root        :: w ::: Maybe String      <?> "Path to  project root directory (default: . )"
      , projectType :: w ::: Maybe ProjectType <?> "Is this a CombinedJSON or Foundry project (default: Foundry)"
      , assertionType :: w ::: Maybe AssertionType <?> "Assertions as per Forge or DSTest (default: Forge)"
      }
  | Test -- Run Foundry unit tests
      { root        :: w ::: Maybe String               <?> "Path to  project root directory (default: . )"
      , projectType   :: w ::: Maybe ProjectType        <?> "Is this a CombinedJSON or Foundry project (default: Foundry)"
      , assertionType :: w ::: Maybe AssertionType <?> "Assertions as per Forge or DSTest (default: Forge)"
      , rpc           :: w ::: Maybe URL                <?> "Fetch state from a remote node"
      , number        :: w ::: Maybe W256               <?> "Block: number"
      , verbose       :: w ::: Maybe Int                <?> "Append call trace: {1} failures {2} all"
      , coverage      :: w ::: Bool                     <?> "Coverage analysis"
      , match         :: w ::: Maybe String             <?> "Test case filter - only run methods matching regex"
      , solver        :: w ::: Maybe Text               <?> "Used SMT solver: z3 (default), cvc5, or bitwuzla"
      , numSolvers    :: w ::: Maybe Natural            <?> "Number of solver instances to use (default: number of cpu cores)"
      , solverThreads :: w ::: Maybe Natural            <?> "Number of threads for each solver instance. Only respected for Z3 (default: 1)"
      , smtdebug      :: w ::: Bool                     <?> "Print smt queries sent to the solver"
      , debug         :: w ::: Bool                     <?> "Debug printing of internal behaviour, and dump internal expressions"
      , trace         :: w ::: Bool                     <?> "Dump trace"
      , ffi           :: w ::: Bool                     <?> "Allow the usage of the hevm.ffi() cheatcode (WARNING: this allows test authors to execute arbitrary code on your machine)"
      , smttimeout    :: w ::: Maybe Natural            <?> "Timeout given to SMT solver in seconds (default: 300)"
      , maxIterations :: w ::: Maybe Integer            <?> "Number of times we may revisit a particular branching point. For no bound, set -1 (default: 5)"
      , loopDetectionHeuristic :: w ::: LoopHeuristic   <!> "StackBased" <?> "Which heuristic should be used to determine if we are in a loop: StackBased (default) or Naive"
      , noDecompose   :: w ::: Bool                     <?> "Don't decompose storage slots into separate arrays"
      , maxBranch     :: w ::: Int                      <!> "100" <?> "Max number of branches to explore when encountering a symbolic value (default: 100)"
      , numCexFuzz    :: w ::: Integer                  <!> "3" <?> "Number of fuzzing tries to do to generate a counterexample (default: 3)"
      , askSmtIterations :: w ::: Integer               <!> "1" <?> "Number of times we may revisit a particular branching point before we consult the smt solver to check reachability (default: 1)"
      , promiseNoReent:: w ::: Bool               <!> "Promise no reentrancy is possible into the contrct(s) being examined"
      }
  | Version

  deriving (Options.Generic)

type URL = Text


-- For some reason haskell can't derive a
-- parseField instance for (Text, ByteString)
instance Options.ParseField (Text, ByteString)

deriving instance Options.ParseField Word256
deriving instance Options.ParseField [Word256]

instance Options.ParseRecord (Command Options.Wrapped) where
  parseRecord =
    Options.parseRecordWithModifiers Options.lispCaseModifiers

data InitialStorage
  = Empty
  | Abstract
  deriving (Show, Read, Options.ParseField)

getFullVersion :: [Char]
getFullVersion = showVersion Paths.version <> " [" <> gitVersion <> "]"
  where
    gitInfo = $$tGitInfoCwdTry
    gitVersion = case gitInfo of
      Right val -> "git rev " <> giBranch val <>  "@" <> giHash val
      Left _ -> "no git revision present"

main :: IO ()
main = withUtf8 $ do
  cmd <- Options.unwrapRecord "hevm -- Ethereum evaluator"
  let env = Env { config = defaultConfig
    { dumpQueries = cmd.smtdebug
    , debug = cmd.debug
    , dumpEndStates = cmd.debug
    , dumpExprs = cmd.debug
    , numCexFuzz = cmd.numCexFuzz
    , dumpTrace = cmd.trace
    , decomposeStorage = Prelude.not cmd.noDecompose
<<<<<<< HEAD
    , maxBranch = cmd.maxBranch
=======
    , maxNumBranch = cmd.maxBranch
    , promiseNoReent = cmd.promiseNoReent
>>>>>>> d3ff0758
    } }
  case cmd of
    Version {} ->putStrLn getFullVersion
    Symbolic {} -> do
      root <- getRoot cmd
      withCurrentDirectory root $ runEnv env $ assert cmd
    Equivalence {} -> runEnv env $ equivalence cmd
    Exec {} -> runEnv env $ launchExec cmd
    Test {} -> do
      root <- getRoot cmd
      solver <- getSolver cmd
      cores <- liftIO $ unsafeInto <$> getNumProcessors
      let solverCount = fromMaybe cores cmd.numSolvers
      runEnv env $ withSolvers solver solverCount (fromMaybe 1 cmd.solverThreads) cmd.smttimeout $ \solvers -> do
        buildOut <- readBuildOutput root (getProjectType cmd)
        case buildOut of
          Left e -> liftIO $ do
            putStrLn $ "Error: " <> e
            exitFailure
          Right out -> do
            -- TODO: which functions here actually require a BuildOutput, and which can take it as a Maybe?
            testOpts <- liftIO $ unitTestOptions cmd solvers (Just out)
            res <- unitTest testOpts out.contracts
            liftIO $ unless (uncurry (&&) res) exitFailure

equivalence :: App m => Command Options.Unwrapped -> m ()
equivalence cmd = do
  let bytecodeA' = hexByteString $ strip0x cmd.codeA
      bytecodeB' = hexByteString $ strip0x cmd.codeB
  if (isNothing bytecodeA') then liftIO $ do
    putStrLn $ "Error, invalid bytecode for program A: " <> show cmd.codeA
    exitFailure
  else if (isNothing bytecodeB') then liftIO $ do
    putStrLn $ "Error, invalid bytecode for program B: " <> show cmd.codeB
    exitFailure
  else do
    let bytecodeA = fromJust bytecodeA'
        bytecodeB = fromJust bytecodeB'
        veriOpts = VeriOpts { simp = True
                            , maxIter = parseMaxIters cmd.maxIterations
                            , askSmtIters = cmd.askSmtIterations
                            , loopHeuristic = cmd.loopDetectionHeuristic
                            , rpcInfo = Nothing
                            }
    calldata <- liftIO $ buildCalldata cmd
    solver <- liftIO $ getSolver cmd
    cores <- liftIO $ unsafeInto <$> getNumProcessors
    let solverCount = fromMaybe cores cmd.numSolvers
    withSolvers solver solverCount (fromMaybe 1 cmd.solverThreads) cmd.smttimeout $ \s -> do
      (res, e) <- equivalenceCheck s bytecodeA bytecodeB veriOpts calldata
      liftIO $ case (any isCex res, any Expr.isPartial e || any isUnknown res) of
        (False, False) -> putStrLn "   \x1b[32m[PASS]\x1b[0m Contracts behave equivalently"
        (True, _)      -> putStrLn "   \x1b[31m[FAIL]\x1b[0m Contracts do not behave equivalently"
        (_, True)      -> putStrLn "   \x1b[31m[FAIL]\x1b[0m Contracts may not behave equivalently"
      liftIO $ printWarnings e res "the contracts under test"
      case any isCex res of
        False -> liftIO $ do
          when (any isUnknown res || any isError res || any isPartial e) exitFailure
          putStrLn "No discrepancies found"
        True -> liftIO $ do
          let cexs = mapMaybe getCex res
          T.putStrLn . T.unlines $
            [ "Not equivalent. The following inputs result in differing behaviours:"
            , "" , "-----", ""
            ] <> (intersperse (T.unlines [ "", "-----" ]) $ fmap (formatCex (AbstractBuf "txdata") Nothing) cexs)
          exitFailure

getSolver :: Command Options.Unwrapped -> IO Solver
getSolver cmd = case cmd.solver of
                  Nothing -> pure Z3
                  Just s -> case T.unpack s of
                              "z3" -> pure Z3
                              "cvc5" -> pure CVC5
                              "bitwuzla" -> pure Bitwuzla
                              input -> do
                                putStrLn $ "unrecognised solver: " <> input
                                exitFailure

getSrcInfo :: App m => Command Options.Unwrapped -> m DappInfo
getSrcInfo cmd = do
  root <- liftIO $ getRoot cmd
  conf <- readConfig
  liftIO $ withCurrentDirectory root $ do
    outExists <- doesDirectoryExist (root </> "out")
    if outExists
    then do
      buildOutput <- runEnv Env {config = conf} $ readBuildOutput root (getProjectType cmd)
      case buildOutput of
        Left _ -> pure emptyDapp
        Right o -> pure $ dappInfo root o
    else pure emptyDapp

getProjectType :: Command Options.Unwrapped -> ProjectType
getProjectType cmd = fromMaybe Foundry cmd.projectType

getRoot :: Command Options.Unwrapped -> IO FilePath
getRoot cmd = maybe getCurrentDirectory makeAbsolute (cmd.root)

parseMaxIters :: Maybe Integer -> Maybe Integer
parseMaxIters i = if num < 0 then Nothing else Just num
  where
    num = fromMaybe (5::Integer) i

-- | Builds a buffer representing calldata based on the given cli arguments
buildCalldata :: Command Options.Unwrapped -> IO (Expr Buf, [Prop])
buildCalldata cmd = case (cmd.calldata, cmd.sig) of
  -- fully abstract calldata
  (Nothing, Nothing) -> pure $ mkCalldata Nothing []
  -- fully concrete calldata
  (Just c, Nothing) -> do
    let val = hexByteString $ strip0x c
    if (isNothing val) then do
      putStrLn $ "Error, invalid calldata: " <>  show c
      exitFailure
    else pure (ConcreteBuf (fromJust val), [])
  -- calldata according to given abi with possible specializations from the `arg` list
  (Nothing, Just sig') -> do
    method' <- functionAbi sig'
    pure $ mkCalldata (Just (Sig method'.methodSignature (snd <$> method'.inputs))) cmd.arg
  -- both args provided
  (_, _) -> do
    putStrLn "incompatible options provided: --calldata and --sig"
    exitFailure


-- If function signatures are known, they should always be given for best results.
assert :: App m => Command Options.Unwrapped -> m ()
assert cmd = do
  let block'  = maybe Fetch.Latest Fetch.BlockNumber cmd.block
      rpcinfo = (,) block' <$> cmd.rpc
  calldata <- liftIO $ buildCalldata cmd
  preState <- liftIO $ symvmFromCommand cmd calldata
  let errCodes = fromMaybe defaultPanicCodes cmd.assertions
  cores <- liftIO $ unsafeInto <$> getNumProcessors
  let solverCount = fromMaybe cores cmd.numSolvers
  solver <- liftIO $ getSolver cmd
  withSolvers solver solverCount (fromMaybe 1 cmd.solverThreads) cmd.smttimeout $ \solvers -> do
    let veriOpts = VeriOpts { simp = True
                        , maxIter = parseMaxIters cmd.maxIterations
                        , askSmtIters = cmd.askSmtIterations
                        , loopHeuristic = cmd.loopDetectionHeuristic
                        , rpcInfo = rpcinfo
    }
    (expr, res) <- verify solvers veriOpts preState (Just $ checkAssertions errCodes)
    case res of
      [Qed _] -> do
        liftIO $ putStrLn "\nQED: No reachable property violations discovered\n"
        showExtras solvers cmd calldata expr
      _ -> do
        let cexs = snd <$> mapMaybe getCex res
            smtUnknowns = mapMaybe getUnknown res
            counterexamples
              | null cexs = []
              | otherwise =
                 [ ""
                 , ("Discovered the following " <> (T.pack $ show (length cexs)) <> " counterexample(s):")
                 , ""
                 ] <> fmap (formatCex (fst calldata) Nothing) cexs
            unknowns
              | null smtUnknowns = []
              | otherwise =
                 [ ""
                 , "Could not determine reachability of the following end state(s):"
                 , ""
                 ] <> fmap (formatExpr) smtUnknowns
        liftIO $ T.putStrLn $ T.unlines (counterexamples <> unknowns)
        showExtras solvers cmd calldata expr
        liftIO exitFailure

showExtras :: App m => SolverGroup -> Command Options.Unwrapped -> (Expr Buf, [Prop]) -> Expr End -> m ()
showExtras solvers cmd calldata expr = do
  when cmd.showTree $ liftIO $ do
    putStrLn "=== Expression ===\n"
    T.putStrLn $ formatExpr expr
    putStrLn ""
  when cmd.showReachableTree $ do
    reached <- reachable solvers expr
    liftIO $ do
      putStrLn "=== Reachable Expression ===\n"
      T.putStrLn (formatExpr . snd $ reached)
      putStrLn ""
  when cmd.getModels $ do
    liftIO $ putStrLn $ "=== Models for " <> show (Expr.numBranches expr) <> " branches ==="
    ms <- produceModels solvers expr
    liftIO $ forM_ ms (showModel (fst calldata))

isTestOrLib :: Text -> Bool
isTestOrLib file = T.isSuffixOf ".t.sol" file || areAnyPrefixOf ["src/test/", "src/tests/", "lib/"] file

areAnyPrefixOf :: [Text] -> Text -> Bool
areAnyPrefixOf prefixes t = any (flip T.isPrefixOf t) prefixes

launchExec :: App m => Command Options.Unwrapped -> m ()
launchExec cmd = do
  dapp <- getSrcInfo cmd
  vm <- liftIO $ vmFromCommand cmd
  let
    block = maybe Fetch.Latest Fetch.BlockNumber cmd.block
    rpcinfo = (,) block <$> cmd.rpc

  -- TODO: we shouldn't need solvers to execute this code
  withSolvers Z3 0 1 Nothing $ \solvers -> do
    vm' <- EVM.Stepper.interpret (Fetch.oracle solvers rpcinfo) vm EVM.Stepper.runFully
    writeTraceDapp dapp vm'
    case vm'.result of
      Just (VMFailure (Revert msg)) -> liftIO $ do
        let res = case msg of
                    ConcreteBuf bs -> bs
                    _ -> "<symbolic>"
        putStrLn $ "Revert: " <> (show $ ByteStringS res)
        exitWith (ExitFailure 2)
      Just (VMFailure err) -> liftIO $ do
        putStrLn $ "Error: " <> show err
        exitWith (ExitFailure 2)
      Just (VMSuccess buf) -> liftIO $ do
        let msg = case buf of
              ConcreteBuf msg' -> msg'
              _ -> "<symbolic>"
        print $ "Return: " <> (show $ ByteStringS msg)
      _ ->
        internalError "no EVM result"

-- | Creates a (concrete) VM from command line options
vmFromCommand :: Command Options.Unwrapped -> IO (VM Concrete RealWorld)
vmFromCommand cmd = do
  (miner,ts,baseFee,blockNum,prevRan) <- case cmd.rpc of
    Nothing -> pure (LitAddr 0,Lit 0,0,0,0)
    Just url -> Fetch.fetchBlockFrom block url >>= \case
      Nothing -> do
        putStrLn $ "Error, Could not fetch block" <> show block <> " from URL: " <> show url
        exitFailure
      Just Block{..} -> pure ( coinbase
                             , timestamp
                             , baseFee
                             , number
                             , prevRandao
                             )

  contract <- case (cmd.rpc, cmd.address, cmd.code) of
    (Just url, Just addr', Just c) -> do
      let code = hexByteString $ strip0x c
      if (isNothing code) then do
        putStrLn $ "Error, invalid code: " <> show c
        exitFailure
      else
        Fetch.fetchContractFrom block url addr' >>= \case
          Nothing -> do
            putStrLn $ "Error: contract not found: " <> show address
            exitFailure
          Just contract ->
            -- if both code and url is given,
            -- fetch the contract and overwrite the code
            pure $
              initialContract  (mkCode $ fromJust code)
                & set #balance  (contract.balance)
                & set #nonce    (contract.nonce)
                & set #external (contract.external)

    (Just url, Just addr', Nothing) ->
      Fetch.fetchContractFrom block url addr' >>= \case
        Nothing -> do
          putStrLn $ "Error, contract not found: " <> show address
          exitFailure
        Just contract -> pure contract

    (_, _, Just c)  -> do
      let code = hexByteString $ strip0x c
      if (isNothing code) then do
        putStrLn $ "Error, invalid code: " <> show c
        exitFailure
      else pure $ initialContract (mkCode $ fromJust code)

    (_, _, Nothing) -> do
      putStrLn "Error, must provide at least (rpc + address) or code"
      exitFailure

  let ts' = case maybeLitWordSimp ts of
        Just t -> t
        Nothing -> internalError "unexpected symbolic timestamp when executing vm test"

  if (isNothing bsCallData) then do
    putStrLn $ "Error, invalid calldata: " <> show calldata
    exitFailure
  else do
    vm <- stToIO $ vm0 baseFee miner ts' blockNum prevRan contract
    pure $ EVM.Transaction.initTx vm
  where
        bsCallData = bytes (.calldata) (pure "")
        block   = maybe Fetch.Latest Fetch.BlockNumber cmd.block
        value   = word (.value) 0
        caller  = addr (.caller) (LitAddr 0)
        origin  = addr (.origin) (LitAddr 0)
        calldata = ConcreteBuf $ fromJust bsCallData
        decipher = hexByteString . strip0x
        mkCode bs = if cmd.create
                    then InitCode bs mempty
                    else RuntimeCode (ConcreteRuntimeCode bs)
        address = if cmd.create
                  then addr (.address) (Concrete.createAddress (fromJust $ maybeLitAddrSimp origin) (W64 $ word64 (.nonce) 0))
                  else addr (.address) (LitAddr 0xacab)

        vm0 baseFee miner ts blockNum prevRan c = makeVm $ VMOpts
          { contract       = c
          , otherContracts = []
          , calldata       = (calldata, [])
          , value          = Lit value
          , address        = address
          , caller         = caller
          , origin         = origin
          , gas            = word64 (.gas) 0xffffffffffffffff
          , baseFee        = baseFee
          , priorityFee    = word (.priorityFee) 0
          , gaslimit       = word64 (.gaslimit) 0xffffffffffffffff
          , coinbase       = addr (.coinbase) miner
          , number         = word (.number) blockNum
          , timestamp      = Lit $ word (.timestamp) ts
          , blockGaslimit  = word64 (.gaslimit) 0xffffffffffffffff
          , gasprice       = word (.gasprice) 0
          , maxCodeSize    = word (.maxcodesize) 0xffffffff
          , prevRandao     = word (.prevRandao) prevRan
          , schedule       = feeSchedule
          , chainId        = word (.chainid) 1
          , create         = (.create) cmd
          , baseState      = EmptyBase
          , txAccessList   = mempty -- TODO: support me soon
          , allowFFI       = False
          , freshAddresses = 0
          , beaconRoot     = 0
          }
        word f def = fromMaybe def (f cmd)
        word64 f def = fromMaybe def (f cmd)
        addr f def = maybe def LitAddr (f cmd)
        bytes f def = maybe def decipher (f cmd)

symvmFromCommand :: Command Options.Unwrapped -> (Expr Buf, [Prop]) -> IO (VM EVM.Types.Symbolic RealWorld)
symvmFromCommand cmd calldata = do
  (miner,blockNum,baseFee,prevRan) <- case cmd.rpc of
    Nothing -> pure (SymAddr "miner",0,0,0)
    Just url -> Fetch.fetchBlockFrom block url >>= \case
      Nothing -> do
        putStrLn $ "Error, Could not fetch block" <> show block <> " from URL: " <> show url
        exitFailure
      Just Block{..} -> pure ( coinbase
                             , number
                             , baseFee
                             , prevRandao
                             )

  let
    caller = maybe (SymAddr "caller") LitAddr cmd.caller
    ts = maybe Timestamp Lit cmd.timestamp
    callvalue = maybe TxValue Lit cmd.value
    storageBase = maybe AbstractBase parseInitialStorage (cmd.initialStorage)

  code :: Maybe ByteString <- case cmd.codeFile of
    Nothing -> pure cmd.code
    Just file -> do
      code <- readFile file
      pure $ Just $ BC.init $ BC.pack code

  contract <- case (cmd.rpc, cmd.address, code) of
    (Just url, Just addr', _) ->
      Fetch.fetchContractFrom block url addr' >>= \case
        Nothing -> do
          putStrLn "Error, contract not found."
          exitFailure
        Just contract' -> case code of
              Nothing -> pure contract'
              -- if both code and url is given,
              -- fetch the contract and overwrite the code
              Just c -> do
                let c' = decipher c
                if isNothing c' then do
                  putStrLn $ "Error, invalid code: " <> show c
                  exitFailure
                else pure $ do
                  initialContract (mkCode $ fromJust c')
                        & set #origStorage (contract'.origStorage)
                        & set #balance     (contract'.balance)
                        & set #nonce       (contract'.nonce)
                        & set #external    (contract'.external)

    (_, _, Just c)  -> do
      putStrLn $ "c:" <> show c
      let c' = decipher c
      if isNothing c' then do
        putStrLn $ "Error, invalid code: " <> show c
        exitFailure
      else case storageBase of
        EmptyBase -> pure (initialContract . mkCode $ fromJust c')
        AbstractBase -> pure ((`abstractContract` address) . mkCode $ fromJust c')

    (_, _, Nothing) -> do
      putStrLn "Error, must provide at least (rpc + address) or code"
      exitFailure

  vm <- stToIO $ vm0 baseFee miner ts blockNum prevRan calldata callvalue caller contract storageBase
  pure $ EVM.Transaction.initTx vm

  where
    decipher = hexByteString . strip0x
    block = maybe Fetch.Latest Fetch.BlockNumber cmd.block
    origin = eaddr (.origin) (SymAddr "origin")
    mkCode bs = if cmd.create
                   then InitCode bs mempty
                   else RuntimeCode (ConcreteRuntimeCode bs)
    address = eaddr (.address) (SymAddr "entrypoint")
    vm0 baseFee miner ts blockNum prevRan cd callvalue caller c baseState = makeVm $ VMOpts
      { contract       = c
      , otherContracts = []
      , calldata       = cd
      , value          = callvalue
      , address        = address
      , caller         = caller
      , origin         = origin
      , gas            = ()
      , gaslimit       = word64 (.gaslimit) 0xffffffffffffffff
      , baseFee        = baseFee
      , priorityFee    = word (.priorityFee) 0
      , coinbase       = eaddr (.coinbase) miner
      , number         = word (.number) blockNum
      , timestamp      = ts
      , blockGaslimit  = word64 (.gaslimit) 0xffffffffffffffff
      , gasprice       = word (.gasprice) 0
      , maxCodeSize    = word (.maxcodesize) 0xffffffff
      , prevRandao     = word (.prevRandao) prevRan
      , schedule       = feeSchedule
      , chainId        = word (.chainid) 1
      , create         = (.create) cmd
      , baseState      = baseState
      , txAccessList   = mempty
      , allowFFI       = False
      , freshAddresses = 0
      , beaconRoot     = 0
      }
    word f def = fromMaybe def (f cmd)
    word64 f def = fromMaybe def (f cmd)
    eaddr f def = maybe def LitAddr (f cmd)

unitTestOptions :: Command Options.Unwrapped -> SolverGroup -> Maybe BuildOutput -> IO (UnitTestOptions RealWorld)
unitTestOptions cmd solvers buildOutput = do
  root <- getRoot cmd
  let srcInfo = maybe emptyDapp (dappInfo root) buildOutput

  let rpcinfo = case (cmd.number, cmd.rpc) of
          (Just block, Just url) -> Just (Fetch.BlockNumber block, url)
          (Nothing, Just url) -> Just (Fetch.Latest, url)
          _ -> Nothing
  params <- paramsFromRpc rpcinfo

  let
    testn = params.number
    block' = if 0 == testn
       then Fetch.Latest
       else Fetch.BlockNumber testn

  pure UnitTestOptions
    { solvers = solvers
    , rpcInfo = case cmd.rpc of
         Just url -> Just (block', url)
         Nothing  -> Nothing
    , maxIter = parseMaxIters cmd.maxIterations
    , askSmtIters = cmd.askSmtIterations
    , smtTimeout = cmd.smttimeout
    , solver = cmd.solver
    , verbose = cmd.verbose
    , match = T.pack $ fromMaybe ".*" cmd.match
    , testParams = params
    , dapp = srcInfo
    , ffiAllowed = cmd.ffi
    , checkFailBit = (fromMaybe Forge cmd.assertionType) == DSTest
    }
parseInitialStorage :: InitialStorage -> BaseState
parseInitialStorage Empty = EmptyBase
parseInitialStorage Abstract = AbstractBase<|MERGE_RESOLUTION|>--- conflicted
+++ resolved
@@ -104,12 +104,8 @@
       , solverThreads :: w ::: Maybe Natural      <?> "Number of threads for each solver instance. Only respected for Z3 (default: 1)"
       , loopDetectionHeuristic :: w ::: LoopHeuristic <!> "StackBased" <?> "Which heuristic should be used to determine if we are in a loop: StackBased (default) or Naive"
       , noDecompose   :: w ::: Bool               <?> "Don't decompose storage slots into separate arrays"
-<<<<<<< HEAD
       , maxBranch     :: w ::: Int                <!> "100" <?> "Max number of branches to explore when encountering a symbolic value (default: 100)"
-=======
-      , maxBranch     :: w ::: Int                <!> "10" <?> "Max number of branches to explore when encountering a symbolic value (default: 10)"
       , promiseNoReent:: w ::: Bool               <!> "Promise no reentrancy is possible into the contrct(s) being examined"
->>>>>>> d3ff0758
       }
   | Equivalence -- prove equivalence between two programs
       { codeA         :: w ::: ByteString       <?> "Bytecode of the first program"
@@ -130,12 +126,8 @@
       , solverThreads :: w ::: Maybe Natural    <?> "Number of threads for each solver instance. Only respected for Z3 (default: 1)"
       , loopDetectionHeuristic :: w ::: LoopHeuristic <!> "StackBased" <?> "Which heuristic should be used to determine if we are in a loop: StackBased (default) or Naive"
       , noDecompose   :: w ::: Bool             <?> "Don't decompose storage slots into separate arrays"
-<<<<<<< HEAD
       , maxBranch     :: w ::: Int              <!> "100" <?> "Max number of branches to explore when encountering a symbolic value (default: 100)"
-=======
-      , maxBranch     :: w ::: Int              <!> "10" <?> "Max number of branches to explore when encountering a symbolic value (default: 10)"
       , promiseNoReent:: w ::: Bool               <!> "Promise no reentrancy is possible into the contrct(s) being examined"
->>>>>>> d3ff0758
       }
   | Exec -- Execute a given program with specified env & calldata
       { code        :: w ::: Maybe ByteString  <?> "Program bytecode"
@@ -232,12 +224,8 @@
     , numCexFuzz = cmd.numCexFuzz
     , dumpTrace = cmd.trace
     , decomposeStorage = Prelude.not cmd.noDecompose
-<<<<<<< HEAD
     , maxBranch = cmd.maxBranch
-=======
-    , maxNumBranch = cmd.maxBranch
     , promiseNoReent = cmd.promiseNoReent
->>>>>>> d3ff0758
     } }
   case cmd of
     Version {} ->putStrLn getFullVersion
